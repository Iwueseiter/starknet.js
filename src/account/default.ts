--- conflicted
+++ resolved
@@ -42,14 +42,9 @@
     { nonce: providedNonce, blockIdentifier }: EstimateFeeDetails = {}
   ): Promise<EstimateFee> {
     const transactions = Array.isArray(calls) ? calls : [calls];
-<<<<<<< HEAD
     const nonce = toBN(providedNonce ?? (await this.getNonce()));
     const version = toBN(transactionVersion);
-=======
-    const nonce = providedNonce ?? (await this.getNonce());
-    const version = toBN(feeTransactionVersion);
     const chainId = await this.getChainId();
->>>>>>> b4785793
 
     const signerDetails: InvocationsSignerDetails = {
       walletAddress: this.address,
