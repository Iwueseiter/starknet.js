--- conflicted
+++ resolved
@@ -4,13 +4,9 @@
   CallContractResponse,
   ContractClass,
   DeclareContractResponse,
-<<<<<<< HEAD
-=======
   DeclareContractTransaction,
   DeployAccountContractPayload,
   DeployAccountContractTransaction,
-  DeployContractPayload,
->>>>>>> f79ab9a6
   DeployContractResponse,
   EstimateFeeResponse,
   GetBlockResponse,
@@ -18,18 +14,9 @@
   GetTransactionReceiptResponse,
   GetTransactionResponse,
   Invocation,
-  InvocationsDetails,
   InvocationsDetailsWithNonce,
   InvokeFunctionResponse,
 } from '../types';
-<<<<<<< HEAD
-import {
-  DeclareContractTransaction,
-  DeployAccountContractPayload,
-  DeployAccountContractTransaction,
-} from '../types/lib';
-=======
->>>>>>> f79ab9a6
 import type { BigNumberish } from '../utils/number';
 import { BlockIdentifier } from './utils';
 
@@ -147,25 +134,6 @@
   ): Promise<GetTransactionReceiptResponse>;
 
   /**
-<<<<<<< HEAD
-=======
-   * Deploys a given compiled contract (json) to starknet
-   *
-   * @deprecated This method won't be supported, use Account.deploy instead
-   *
-   * @param payload payload to be deployed containing:
-   * - compiled contract code
-   * - constructor calldata
-   * - address salt
-   * @returns a confirmation of sending a transaction on the starknet contract
-   */
-  public abstract deployContract(
-    payload: DeployContractPayload | any,
-    details?: InvocationsDetails
-  ): Promise<DeployContractResponse>;
-
-  /**
->>>>>>> f79ab9a6
    * Deploys a given compiled Account contract (json) to starknet
    *
    * @param payload payload to be deployed containing:
