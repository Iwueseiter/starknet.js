import { StarknetChainId } from '../constants';
import type {
  Call,
  CallContractResponse,
  ContractClass,
  DeclareContractResponse,
  DeclareContractTransaction,
  DeployAccountContractPayload,
  DeployAccountContractTransaction,
  DeployContractResponse,
  EstimateFeeResponse,
  EstimateFeeResponseBulk,
  GetBlockResponse,
  GetCodeResponse,
  GetTransactionReceiptResponse,
  GetTransactionResponse,
  Invocation,
  InvocationBulk,
  InvocationsDetailsWithNonce,
  InvokeFunctionResponse,
<<<<<<< HEAD
  StateUpdateResponse,
  Status,
=======
>>>>>>> e17ff174
  TransactionSimulationResponse,
  waitForTransactionOptions,
} from '../types';
import type { BigNumberish } from '../utils/number';
import { BlockIdentifier } from './utils';

export abstract class ProviderInterface {
  /**
   * Gets the Starknet chain Id
   *
   * @returns the chain Id
   */
  public abstract getChainId(): Promise<StarknetChainId>;

  /**
   * Calls a function on the StarkNet contract.
   *
   * @param call transaction to be called
   * @param blockIdentifier block identifier
   * @returns the result of the function on the smart contract.
   */
  public abstract callContract(
    call: Call,
    blockIdentifier?: BlockIdentifier
  ): Promise<CallContractResponse>;

  /**
   * Gets the block information
   *
   * @param blockIdentifier block identifier
   * @returns the block object
   */
  public abstract getBlock(blockIdentifier: BlockIdentifier): Promise<GetBlockResponse>;

  /**
   * @deprecated The method should not be used
   */
  public abstract getCode(
    contractAddress: string,
    blockIdentifier?: BlockIdentifier
  ): Promise<GetCodeResponse>;

  /**
   * Gets the contract class of the deployed contract.
   *
   * @param contractAddress - contract address
   * @param blockIdentifier - block identifier
   * @returns Contract class of compiled contract
   */
  public abstract getClassAt(
    contractAddress: string,
    blockIdentifier?: BlockIdentifier
  ): Promise<ContractClass>;

  /**
   * Returns the class hash deployed under the given address.
   *
   * @param contractAddress - contract address
   * @param blockIdentifier - block identifier
   * @returns Class hash
   */
  public abstract getClassHashAt(
    contractAddress: string,
    blockIdentifier?: BlockIdentifier
  ): Promise<string>;

  /**
   * Returns the contract class deployed under the given class hash.
   *
   * @param classHash - class hash
   * @returns Contract class of compiled contract
   */
  public abstract getClassByHash(classHash: string): Promise<ContractClass>;

  /**
   * Gets the nonce of a contract with respect to a specific block
   *
   * @param contractAddress - contract address
   * @returns the hex nonce
   */
  public abstract getNonceForAddress(
    contractAddress: string,
    blockIdentifier?: BlockIdentifier
  ): Promise<BigNumberish>;

  /**
   * Gets the contract's storage variable at a specific key.
   *
   * @param contractAddress
   * @param key - from getStorageVarAddress('<STORAGE_VARIABLE_NAME>') (WIP)
   * @param blockIdentifier - block identifier
   * @returns the value of the storage variable
   */
  public abstract getStorageAt(
    contractAddress: string,
    key: BigNumberish,
    blockIdentifier?: BlockIdentifier
  ): Promise<BigNumberish>;

  /**
   * Gets the transaction information from a tx id.
   *
   * @param txHash
   * @returns the transaction object { transaction_id, status, transaction, block_number?, block_number?, transaction_index?, transaction_failure_reason? }
   */
  public abstract getTransaction(transactionHash: BigNumberish): Promise<GetTransactionResponse>;

  /**
   * Gets the transaction receipt from a tx hash.
   *
   * @param txHash
   * @returns the transaction receipt object
   */
  public abstract getTransactionReceipt(
    transactionHash: BigNumberish
  ): Promise<GetTransactionReceiptResponse>;

  /**
   * Deploys a given compiled Account contract (json) to starknet
   *
   * @param payload payload to be deployed containing:
   * - compiled contract code
   * - constructor calldata
   * - address salt
   * @returns a confirmation of sending a transaction on the starknet contract
   */
  public abstract deployAccountContract(
    payload: DeployAccountContractPayload,
    details: InvocationsDetailsWithNonce
  ): Promise<DeployContractResponse>;

  /**
   * Invokes a function on starknet
   * @deprecated This method wont be supported as soon as fees are mandatory. Should not be used outside of Account class
   *
   * @param invocation the invocation object containing:
   * - contractAddress - the address of the contract
   * - entrypoint - the entrypoint of the contract
   * - calldata - (defaults to []) the calldata
   * - signature - (defaults to []) the signature
   * @param details - optional details containing:
   * - nonce - optional nonce
   * - version - optional version
   * - maxFee - optional maxFee
   * @returns response from addTransaction
   */
  public abstract invokeFunction(
    invocation: Invocation,
    details: InvocationsDetailsWithNonce
  ): Promise<InvokeFunctionResponse>;

  /**
   * Declares a given compiled contract (json) to starknet
   * @param transaction transaction payload to be deployed containing:
   * - compiled contract code
   * - sender address
   * - signature
   * @param details Invocation Details containing:
   * - nonce
   * - optional version
   * - optional maxFee
   * @returns a confirmation of sending a transaction on the starknet contract
   */
  public abstract declareContract(
    transaction: DeclareContractTransaction,
    details: InvocationsDetailsWithNonce
  ): Promise<DeclareContractResponse>;

  /**
   * Estimates the fee for a given INVOKE transaction
   * @deprecated Please use getInvokeEstimateFee or getDeclareEstimateFee instead. Should not be used outside of Account class
   *
   * @param invocation the invocation object containing:
   * - contractAddress - the address of the contract
   * - entrypoint - the entrypoint of the contract
   * - calldata - (defaults to []) the calldata
   * - signature - (defaults to []) the signature
   * @param blockIdentifier - block identifier
   * @param details - optional details containing:
   * - nonce - optional nonce
   * - version - optional version
   * @returns the estimated fee
   */
  public abstract getEstimateFee(
    invocation: Invocation,
    details: InvocationsDetailsWithNonce,
    blockIdentifier: BlockIdentifier
  ): Promise<EstimateFeeResponse>;

  /**
   * Estimates the fee for a given INVOKE transaction
   *
   * @param invocation the invocation object containing:
   * - contractAddress - the address of the contract
   * - entrypoint - the entrypoint of the contract
   * - calldata - (defaults to []) the calldata
   * - signature - (defaults to []) the signature
   * @param blockIdentifier - block identifier
   * @param details - optional details containing:
   * - nonce - optional nonce
   * - version - optional version
   * @returns the estimated fee
   */
  public abstract getInvokeEstimateFee(
    invocation: Invocation,
    details: InvocationsDetailsWithNonce,
    blockIdentifier?: BlockIdentifier
  ): Promise<EstimateFeeResponse>;

  /**
   * Estimates the fee for a given DECLARE transaction
   *
   * @param transaction transaction payload to be declared containing:
   * - compiled contract code
   * - sender address
   * - signature - (defaults to []) the signature
   * @param details - optional details containing:
   * - nonce
   * - version - optional version
   * - optional maxFee
   * @param blockIdentifier - block identifier
   * @returns the estimated fee
   */
  public abstract getDeclareEstimateFee(
    transaction: DeclareContractTransaction,
    details: InvocationsDetailsWithNonce,
    blockIdentifier?: BlockIdentifier
  ): Promise<EstimateFeeResponse>;

  /**
   * Estimates the fee for a given DEPLOY_ACCOUNT transaction
   *
   * @param transaction transaction payload to be deployed containing:
   * - classHash
   * - constructorCalldata
   * - addressSalt
   * - signature - (defaults to []) the signature
   * @param details - optional details containing:
   * - nonce
   * - version - optional version
   * - optional maxFee
   * @param blockIdentifier - block identifier
   * @returns the estimated fee
   */
  public abstract getDeployAccountEstimateFee(
    transaction: DeployAccountContractTransaction,
    details: InvocationsDetailsWithNonce,
    blockIdentifier?: BlockIdentifier
  ): Promise<EstimateFeeResponse>;

  /**
   * Estimates the fee for a list of INVOKE transaction
   *
   * @param invocations the array of invocation and invocation details object containing:
   * - contractAddress - the address of the account
   * - calldata - (defaults to []) the calldata
   * - signature - (defaults to []) the signature
   * - nonce - optional nonce
   * - version - optional version
   * @param blockIdentifier - block identifier
   * @returns the estimated fee
   */
  public abstract getEstimateFeeBulk(
    invocations: InvocationBulk,
    blockIdentifier?: BlockIdentifier
  ): Promise<EstimateFeeResponseBulk>;

  /**
   * Wait for the transaction to be accepted
   * @param txHash - transaction hash
   * @param retryInterval - retry interval
   * @return GetTransactionReceiptResponse
   */
  public abstract waitForTransaction(
    txHash: BigNumberish,
    options?: waitForTransactionOptions
  ): Promise<GetTransactionReceiptResponse>;

  /**
   * Simulates the transaction and returns the transaction trace and estimated fee.
   *
   * @param invocation the invocation object containing:
   * - contractAddress - the address of the contract
   * - entrypoint - the entrypoint of the contract
   * - calldata - (defaults to []) the calldata
   * - signature - (defaults to []) the signature
   * @param details - optional details containing:
   * - nonce - optional nonce
   * - version - optional version
   * @param blockIdentifier - block identifier
   * @returns the transaction trace and estimated fee
   */
  public abstract getSimulateTransaction(
    invocation: Invocation,
    invocationDetails: InvocationsDetailsWithNonce,
    blockIdentifier?: BlockIdentifier
  ): Promise<TransactionSimulationResponse>;

  /**
   * Gets the state changes in a specific block
   *
   * @param blockIdentifier - block identifier
   * @returns StateUpdateResponse
   */
  public abstract getStateUpdate(blockIdentifier?: BlockIdentifier): Promise<StateUpdateResponse>;
}<|MERGE_RESOLUTION|>--- conflicted
+++ resolved
@@ -18,11 +18,7 @@
   InvocationBulk,
   InvocationsDetailsWithNonce,
   InvokeFunctionResponse,
-<<<<<<< HEAD
   StateUpdateResponse,
-  Status,
-=======
->>>>>>> e17ff174
   TransactionSimulationResponse,
   waitForTransactionOptions,
 } from '../types';
