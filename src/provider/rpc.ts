--- conflicted
+++ resolved
@@ -18,21 +18,10 @@
 import fetch from '../utils/fetchPonyfill';
 import { getSelectorFromName } from '../utils/hash';
 import { stringify } from '../utils/json';
-<<<<<<< HEAD
 import { BigNumberish, bigNumberishArrayToHexadecimalStringArray, toHex } from '../utils/number';
-import { parseCalldata, parseContract, wait } from '../utils/provider';
-import { RPCResponseParser } from '../utils/responseParser/rpc';
-import { randomAddress, signatureToDecimalArray } from '../utils/stark';
-=======
-import {
-  BigNumberish,
-  bigNumberishArrayToHexadecimalStringArray,
-  toBN,
-  toHex,
-} from '../utils/number';
 import { parseCalldata, wait } from '../utils/provider';
 import { RPCResponseParser } from '../utils/responseParser/rpc';
->>>>>>> caf9fccd
+import { signatureToDecimalArray } from '../utils/stark';
 import { ProviderInterface } from './interface';
 import { Block, BlockIdentifier } from './utils';
 
@@ -337,32 +326,6 @@
     });
   }
 
-<<<<<<< HEAD
-  /**
-   * @deprecated This method won't be supported, use Account.deploy instead
-   */
-  public async deployContract(
-    { contract, constructorCalldata, addressSalt }: DeployContractPayload,
-    details?: InvocationsDetails
-  ): Promise<DeployContractResponse> {
-    const contractDefinition = parseContract(contract);
-    return this.fetchEndpoint('starknet_addDeployTransaction', {
-      deploy_transaction: {
-        contract_address_salt: addressSalt ?? randomAddress(),
-        constructor_calldata: bigNumberishArrayToHexadecimalStringArray(constructorCalldata ?? []),
-        contract_class: {
-          program: contractDefinition.program,
-          entry_points_by_type: contractDefinition.entry_points_by_type,
-          abi: contractDefinition.abi,
-        },
-        type: 'DEPLOY',
-        version: toHex(details?.version || 0),
-      },
-    });
-  }
-
-=======
->>>>>>> caf9fccd
   public async deployAccountContract(
     { classHash, constructorCalldata, addressSalt, signature }: DeployAccountContractTransaction,
     details: InvocationsDetailsWithNonce
