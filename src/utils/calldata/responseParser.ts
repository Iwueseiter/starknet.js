--- conflicted
+++ resolved
@@ -39,93 +39,49 @@
  * Parse of the response elements that are converted to Object (Struct) by using the abi
  *
  * @param responseIterator - iterator of the response
- * @param name - name of the field
- * @param type - type of the field
+ * @param element - element of the field {name: string, type: string}
  * @param structs - structs from abi
- * @param parsedResult
  * @return {any} - parsed arguments in format that contract is expecting
  */
 function parseResponseValue(
   responseIterator: Iterator<string>,
-  name: string,
-  type: string,
-<<<<<<< HEAD
-  structs: AbiStructs,
-  parsedResult?: Args
-): any {
-  // type struct
-  if (type in structs && structs[type]) {
-    return structs[type].members.reduce((acc, el) => {
-      acc[el.name] = parseResponseStruct(responseIterator, el.name, el.type, structs, parsedResult);
-=======
+  element: { name: string; type: string },
   structs: AbiStructs
 ): BigNumberish | ParsedStruct | boolean | any[] {
   // type struct
-  if (type in structs && structs[type]) {
-    return structs[type].members.reduce((acc, el) => {
-      acc[el.name] = parseResponseValue(responseIterator, el.type, structs);
->>>>>>> 878156e7
+  if (element.type in structs && structs[element.type]) {
+    return structs[element.type].members.reduce((acc, el) => {
+      acc[el.name] = parseResponseValue(responseIterator, el, structs);
       return acc;
     }, {} as any);
   }
 
   // type tuple
-  if (isTypeTuple(type)) {
-    const memberTypes = extractTupleMemberTypes(type);
+  if (isTypeTuple(element.type)) {
+    const memberTypes = extractTupleMemberTypes(element.type);
     return memberTypes.reduce((acc, it: any, idx) => {
-      const tName = it?.name ? it.name : idx;
-      const tType = it?.type ? it.type : it;
-<<<<<<< HEAD
-      acc[tName] = parseResponseStruct(responseIterator, tName, tType, structs, parsedResult);
-=======
-      acc[tName] = parseResponseValue(responseIterator, tType, structs);
->>>>>>> 878156e7
+      const name = it?.name ? it.name : idx;
+      const type = it?.type ? it.type : it;
+      const el = { name, type };
+      acc[name] = parseResponseValue(responseIterator, el, structs);
       return acc;
     }, {} as any);
   }
 
-<<<<<<< HEAD
-  if (isTypeArray(type)) {
-    // eslint-disable-next-line no-case-declarations
-    const parsedDataArr: (BigNumberish | ParsedStruct | boolean)[] = [];
-
-    // Cairo 1 Array
-    if (isCairo1Type(type)) {
-      const arrayType = getArrayType(type);
-      const len = BigInt(responseIterator.next().value); // get length
-      while (parsedDataArr.length < len) {
-        parsedDataArr.push(
-          parseResponseStruct(responseIterator, '', arrayType, structs, parsedResult)
-        );
-      }
-      return parsedDataArr;
-    } else if (parsedResult && parsedResult[`${name}_len`]) {
-      // Cairo 0.x Array
-      const arrLen = parsedResult[`${name}_len`] as number;
-      while (parsedDataArr.length < arrLen) {
-        parsedDataArr.push(
-          parseResponseStruct(responseIterator, '', type.replace('*', ''), structs, parsedResult)
-        );
-      }
-    }
-    return parsedDataArr;
-  }
-=======
   // type c1 array
-  if (isTypeArray(type)) {
+  if (isTypeArray(element.type)) {
     // eslint-disable-next-line no-case-declarations
     const parsedDataArr: (BigNumberish | ParsedStruct | boolean | any[])[] = [];
-    const arrayType = getArrayType(type);
+    const el = { name: '', type: getArrayType(element.type) };
     const len = BigInt(responseIterator.next().value); // get length
     while (parsedDataArr.length < len) {
-      parsedDataArr.push(parseResponseValue(responseIterator, arrayType, structs));
+      parsedDataArr.push(parseResponseValue(responseIterator, el, structs));
     }
     return parsedDataArr;
   }
 
->>>>>>> 878156e7
   // base type
-  return parseBaseTypes(type, responseIterator);
+  return parseBaseTypes(element.type, responseIterator);
 }
 
 /**
@@ -150,16 +106,15 @@
     case isLen(name):
       temp = responseIterator.next().value;
       return BigInt(temp);
-<<<<<<< HEAD
-    case type in structs || isTypeTuple(type) || isTypeArray(type):
-      return parseResponseStruct(responseIterator, name, type, structs, parsedResult);
-=======
+
+    case type in structs || isTypeTuple(type):
+      return parseResponseValue(responseIterator, output, structs);
+
     case isTypeArray(type):
       // C1 Array
       if (isCairo1Type(type)) {
-        return parseResponseValue(responseIterator, type, structs);
+        return parseResponseValue(responseIterator, output, structs);
       }
-
       // C0 Array
       // eslint-disable-next-line no-case-declarations
       const parsedDataArr: (BigNumberish | ParsedStruct | boolean | any[])[] = [];
@@ -167,14 +122,16 @@
         const arrLen = parsedResult[`${name}_len`] as number;
         while (parsedDataArr.length < arrLen) {
           parsedDataArr.push(
-            parseResponseValue(responseIterator, output.type.replace('*', ''), structs)
+            parseResponseValue(
+              responseIterator,
+              { name, type: output.type.replace('*', '') },
+              structs
+            )
           );
         }
       }
       return parsedDataArr;
-    case type in structs || isTypeTuple(type):
-      return parseResponseValue(responseIterator, type, structs);
->>>>>>> 878156e7
+
     default:
       return parseBaseTypes(type, responseIterator);
   }
