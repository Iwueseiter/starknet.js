--- conflicted
+++ resolved
@@ -167,12 +167,8 @@
         const oe = Array.isArray(o) ? [o.length.toString(), ...o] : o;
         return Object.entries(oe).flatMap(([k, v]) => {
           let value = v;
-<<<<<<< HEAD
-=======
-          if (isLongText(value)) value = byteArrayFromString(value);
->>>>>>> ddb0a2e6
           if (k === 'entrypoint') value = getSelectorFromName(value);
-          else if (isLongText(value)) value = splitLongString(value);
+          else if (isLongText(value)) value = byteArrayFromString(value);
           const kk = Array.isArray(oe) && k === '0' ? '$$len' : k;
           if (isBigInt(value)) return [[`${prefix}${kk}`, felt(value)]];
           if (Object(value) === value) {
