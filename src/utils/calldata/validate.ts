--- conflicted
+++ resolved
@@ -277,14 +277,10 @@
       case isTypeFelt(input.type):
         validateFelt(parameter, input);
         break;
-<<<<<<< HEAD
       case isTypeBytes31(input.type):
         validateBytes31(parameter, input);
         break;
-      case isTypeUint(input.type) || isTypeLitteral(input.type):
-=======
       case isTypeUint(input.type) || isTypeLiteral(input.type):
->>>>>>> 50bb5328
         validateUint(parameter, input);
         break;
       case isTypeBool(input.type):
