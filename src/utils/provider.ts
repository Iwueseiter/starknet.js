--- conflicted
+++ resolved
@@ -23,8 +23,8 @@
 import { formatSpaces } from './hash';
 import { parse, stringify } from './json';
 import { isBigInt, isHex, isNumber, toHex } from './num';
+import { isString } from './shortString';
 import { compressProgram } from './stark';
-import { isString } from './shortString';
 
 /**
  * Helper - Async Sleep for 'delay' time
@@ -118,26 +118,15 @@
     if (isString(__identifier)) {
       if (isHex(__identifier)) {
         this.hash = __identifier;
-      } else if (validBlockTags.includes(__identifier as BlockTag)) {
+      } else if (validBlockTags.includes(__identifier as EBlockTag)) {
         this.tag = __identifier;
       }
     } else if (isBigInt(__identifier)) {
       this.hash = toHex(__identifier);
     } else if (isNumber(__identifier)) {
       this.number = __identifier;
-<<<<<<< HEAD
-    } else if (
-      typeof __identifier === 'string' &&
-      validBlockTags.includes(__identifier as EBlockTag)
-    ) {
-      this.tag = __identifier;
     } else {
-      // default
       this.tag = EBlockTag.PENDING;
-=======
-    } else {
-      this.tag = BlockTag.pending;
->>>>>>> 6235080f
     }
   }
 
@@ -191,11 +180,7 @@
   return version === ETransactionVersion.V3 || version === ETransactionVersion.F3;
 }
 
-<<<<<<< HEAD
 export function isVersion(version: string, response: string) {
-=======
-export function isVersion(version: '0.5' | '0.6' | '0.7', response: string) {
->>>>>>> 6235080f
   const [majorS, minorS] = version.split('.');
   const [majorR, minorR] = response.split('.');
 
