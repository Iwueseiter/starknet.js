import assert from 'minimalistic-assert';

import { addHexPrefix } from './encode';

export type BigNumberish = string | number | bigint;

export function isHex(hex: string): boolean {
  return /^0x[0-9a-f]*$/i.test(hex);
}
export const isStringWholeNumber = (value: string) => /^\d+$/.test(value);

<<<<<<< HEAD
export function toBN(number: BigNumberish, base?: number | 'hex') {
  const bigNumberish = typeof number === 'string' ? number.toLowerCase() : number;
  const { value, theBase } =
    typeof bigNumberish === 'string' && isHex(bigNumberish) && !base
      ? { value: removeHexPrefix(bigNumberish), theBase: 'hex' }
      : { value: bigNumberish, theBase: base };

  try {
    return new BN(value, theBase as any);
  } catch (e) {
    throw Error(`Error create BN from value: ${number}`);
  }
=======
export function toBigInt(value: BigNumberish): bigint {
  return BigInt(value);
}

export function isBigInt(value: any): value is bigint {
  return typeof value === 'bigint';
>>>>>>> e17ff174
}

export function toHex(number: BigNumberish): string {
  return addHexPrefix(toBigInt(number).toString(16));
}

export function hexToDecimalString(hex: string): string {
  return BigInt(addHexPrefix(hex)).toString(10);
}

<<<<<<< HEAD
=======
export function toFelt(num: BigNumberish): string {
  if (isBigInt(num)) {
    return num.toString();
  }
  return BigInt(num).toString();
}

>>>>>>> e17ff174
/**
 * Remove hex string leading zero and lower case '0x01A'.. -> '0x1a..'
 * @param hex string
 */
export const cleanHex = (hex: string) => hex.toLowerCase().replace(/^(0x)0+/, '$1');

/*
 Asserts input is equal to or greater then lowerBound and lower then upperBound.
 Assert message specifies inputName.
 input, lowerBound, and upperBound should be of type BN.
 inputName should be a string.
*/
export function assertInRange(
  input: BigNumberish,
  lowerBound: BigNumberish,
  upperBound: BigNumberish,
  inputName = ''
) {
  const messageSuffix = inputName === '' ? 'invalid length' : `invalid ${inputName} length`;
  const inputBigInt = BigInt(input);
  const lowerBoundBigInt = BigInt(lowerBound);
  const upperBoundBigInt = BigInt(upperBound);

  assert(
    inputBigInt >= lowerBoundBigInt && inputBigInt <= upperBoundBigInt,
    `Message not signable, ${messageSuffix}.`
  );
}

export function bigNumberishArrayToDecimalStringArray(rawCalldata: BigNumberish[]): string[] {
  return rawCalldata.map((x) => toBigInt(x).toString(10));
}

export function bigNumberishArrayToHexadecimalStringArray(rawCalldata: BigNumberish[]): string[] {
  return rawCalldata.map((x) => toHex(x));
}

<<<<<<< HEAD
export const toHexString = (value: string) => toHex(toBN(value));
=======
export const isStringWholeNumber = (value: string) => /^\d+$/.test(value);
export const toHexString = (value: string) => toHex(value);
>>>>>>> e17ff174

export function getDecimalString(value: string) {
  if (isHex(value)) {
    return hexToDecimalString(value);
  }
  if (isStringWholeNumber(value)) {
    return value;
  }
  throw new Error(`${value} need to be hex-string or whole-number-string`);
}

export function getHexString(value: string) {
  if (isHex(value)) {
    return value;
  }
  if (isStringWholeNumber(value)) {
    return toHexString(value);
  }
  throw new Error(`${value} need to be hex-string or whole-number-string`);
}

export function getHexStringArray(value: Array<string>) {
  return value.map((el) => getHexString(el));
}

export const toCairoBool = (value: boolean): string => (+value).toString();<|MERGE_RESOLUTION|>--- conflicted
+++ resolved
@@ -7,29 +7,13 @@
 export function isHex(hex: string): boolean {
   return /^0x[0-9a-f]*$/i.test(hex);
 }
-export const isStringWholeNumber = (value: string) => /^\d+$/.test(value);
 
-<<<<<<< HEAD
-export function toBN(number: BigNumberish, base?: number | 'hex') {
-  const bigNumberish = typeof number === 'string' ? number.toLowerCase() : number;
-  const { value, theBase } =
-    typeof bigNumberish === 'string' && isHex(bigNumberish) && !base
-      ? { value: removeHexPrefix(bigNumberish), theBase: 'hex' }
-      : { value: bigNumberish, theBase: base };
-
-  try {
-    return new BN(value, theBase as any);
-  } catch (e) {
-    throw Error(`Error create BN from value: ${number}`);
-  }
-=======
 export function toBigInt(value: BigNumberish): bigint {
   return BigInt(value);
 }
 
 export function isBigInt(value: any): value is bigint {
   return typeof value === 'bigint';
->>>>>>> e17ff174
 }
 
 export function toHex(number: BigNumberish): string {
@@ -40,16 +24,6 @@
   return BigInt(addHexPrefix(hex)).toString(10);
 }
 
-<<<<<<< HEAD
-=======
-export function toFelt(num: BigNumberish): string {
-  if (isBigInt(num)) {
-    return num.toString();
-  }
-  return BigInt(num).toString();
-}
-
->>>>>>> e17ff174
 /**
  * Remove hex string leading zero and lower case '0x01A'.. -> '0x1a..'
  * @param hex string
@@ -87,12 +61,8 @@
   return rawCalldata.map((x) => toHex(x));
 }
 
-<<<<<<< HEAD
-export const toHexString = (value: string) => toHex(toBN(value));
-=======
 export const isStringWholeNumber = (value: string) => /^\d+$/.test(value);
 export const toHexString = (value: string) => toHex(value);
->>>>>>> e17ff174
 
 export function getDecimalString(value: string) {
   if (isHex(value)) {
