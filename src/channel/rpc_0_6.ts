import { NetworkName, StarknetChainId } from '../constants';
import { LibraryError } from '../provider/errors';
import {
  AccountInvocationItem,
  AccountInvocations,
  BigNumberish,
  BlockIdentifier,
  Call,
  DeclareContractTransaction,
  DeployAccountContractTransaction,
  EBlockTag,
  Invocation,
  InvocationsDetailsWithNonce,
<<<<<<< HEAD
  RPC,
  RpcChannelOptions,
=======
  RpcProviderOptions,
>>>>>>> 6235080f
  TransactionType,
  getEstimateFeeBulkOptions,
  getSimulateTransactionOptions,
  waitForTransactionOptions,
} from '../types';
<<<<<<< HEAD
import { ERPCVersion, ETransactionVersion } from '../types/api';
=======
import { JRPC, RPCSPEC06 as RPC } from '../types/api';
>>>>>>> 6235080f
import { CallData } from '../utils/calldata';
import { isSierra } from '../utils/contract';
import fetch from '../utils/fetchPonyfill';
import { getSelector, getSelectorFromName } from '../utils/hash';
import { stringify } from '../utils/json';
import { getHexStringArray, toHex, toStorageKey } from '../utils/num';
import { Block, getDefaultNodeUrl, isV3Tx, isVersion, wait } from '../utils/provider';
import { decompressProgram, signatureToHexArray } from '../utils/stark';
import { getVersionsByType } from '../utils/transaction';

const defaultOptions = {
  headers: { 'Content-Type': 'application/json' },
  blockIdentifier: EBlockTag.PENDING,
  retries: 200,
};

export class RpcChannel {
  public nodeUrl: string;

  public headers: object;

  readonly retries: number;

  public requestId: number;

  readonly blockIdentifier: BlockIdentifier;

  private chainId?: StarknetChainId;

  private specVersion?: string;

  readonly waitMode: Boolean; // behave like web2 rpc and return when tx is processed

<<<<<<< HEAD
  constructor(optionsOrProvider?: RpcChannelOptions) {
    const { nodeUrl, retries, headers, blockIdentifier, chainId, waitMode, specVersion } =
=======
  constructor(optionsOrProvider?: RpcProviderOptions) {
    const { nodeUrl, retries, headers, blockIdentifier, chainId, specVersion, waitMode } =
>>>>>>> 6235080f
      optionsOrProvider || {};
    if (Object.values(NetworkName).includes(nodeUrl as NetworkName)) {
      this.nodeUrl = getDefaultNodeUrl(
        nodeUrl as NetworkName,
        optionsOrProvider?.rpcVersion,
        optionsOrProvider?.default
      );
    } else if (nodeUrl) {
      this.nodeUrl = nodeUrl;
    } else {
      this.nodeUrl = getDefaultNodeUrl(
        undefined,
        optionsOrProvider?.rpcVersion,
        optionsOrProvider?.default
      );
    }
    this.retries = retries || defaultOptions.retries;
    this.headers = { ...defaultOptions.headers, ...headers };
    this.blockIdentifier = blockIdentifier || defaultOptions.blockIdentifier;
    this.chainId = chainId;
    this.specVersion = specVersion;
    this.waitMode = waitMode || false;
    this.requestId = 0;
    this.specVersion = specVersion;
  }

  public setChainId(chainId: StarknetChainId) {
    this.chainId = chainId;
  }

  public fetch(method: string, params?: object, id: string | number = 0) {
    const rpcRequestBody: JRPC.RequestBody = {
      id,
      jsonrpc: '2.0',
      method,
      ...(params && { params }),
    };
    return fetch(this.nodeUrl, {
      method: 'POST',
      body: stringify(rpcRequestBody),
      headers: this.headers as Record<string, string>,
    });
  }

  protected errorHandler(method: string, params: any, rpcError?: JRPC.Error, otherError?: any) {
    if (rpcError) {
      const { code, message, data } = rpcError;
      throw new LibraryError(
        `RPC: ${method} with params ${stringify(params, null, 2)}\n 
        ${code}: ${message}: ${stringify(data)}`
      );
    }
    if (otherError instanceof LibraryError) {
      throw otherError;
    }
    if (otherError) {
      throw Error(otherError.message);
    }
  }

  protected async fetchEndpoint<T extends keyof RPC.Methods>(
    method: T,
    params?: RPC.Methods[T]['params']
  ): Promise<RPC.Methods[T]['result']> {
    try {
      const rawResult = await this.fetch(method, params, (this.requestId += 1));
      const { error, result } = await rawResult.json();
      this.errorHandler(method, params, error);
      return result as RPC.Methods[T]['result'];
    } catch (error: any) {
      this.errorHandler(method, params, error?.response?.data, error);
      throw error;
    }
  }

  public async getChainId() {
    this.chainId ??= (await this.fetchEndpoint('starknet_chainId')) as StarknetChainId;
    return this.chainId;
  }

  public async getSpecVersion() {
<<<<<<< HEAD
    this.specVersion ??= await this.fetchEndpoint('starknet_specVersion');
=======
    this.specVersion ??= (await this.fetchEndpoint('starknet_specVersion')) as StarknetChainId;
>>>>>>> 6235080f
    return this.specVersion;
  }

  public getNonceForAddress(
    contractAddress: BigNumberish,
    blockIdentifier: BlockIdentifier = this.blockIdentifier
  ) {
    const contract_address = toHex(contractAddress);
    const block_id = new Block(blockIdentifier).identifier;
    return this.fetchEndpoint('starknet_getNonce', {
      contract_address,
      block_id,
    });
  }

  /**
   * Get the most recent accepted block hash and number
   */
  public getBlockLatestAccepted() {
    return this.fetchEndpoint('starknet_blockHashAndNumber');
  }

  /**
   * Get the most recent accepted block number
   * redundant use getBlockLatestAccepted();
   * @returns Number of the latest block
   */
  public getBlockNumber() {
    return this.fetchEndpoint('starknet_blockNumber');
  }

  public getBlockWithTxHashes(blockIdentifier: BlockIdentifier = this.blockIdentifier) {
    const block_id = new Block(blockIdentifier).identifier;
    return this.fetchEndpoint('starknet_getBlockWithTxHashes', { block_id });
  }

  public getBlockWithTxs(blockIdentifier: BlockIdentifier = this.blockIdentifier) {
    const block_id = new Block(blockIdentifier).identifier;
    return this.fetchEndpoint('starknet_getBlockWithTxs', { block_id });
  }

  public getBlockStateUpdate(blockIdentifier: BlockIdentifier = this.blockIdentifier) {
    const block_id = new Block(blockIdentifier).identifier;
    return this.fetchEndpoint('starknet_getStateUpdate', { block_id });
  }

  public getBlockTransactionsTraces(blockIdentifier: BlockIdentifier = this.blockIdentifier) {
    const block_id = new Block(blockIdentifier).identifier;
    return this.fetchEndpoint('starknet_traceBlockTransactions', { block_id });
  }

  public getBlockTransactionCount(blockIdentifier: BlockIdentifier = this.blockIdentifier) {
    const block_id = new Block(blockIdentifier).identifier;
    return this.fetchEndpoint('starknet_getBlockTransactionCount', { block_id });
  }

  public getTransactionByHash(txHash: BigNumberish) {
    const transaction_hash = toHex(txHash);
    return this.fetchEndpoint('starknet_getTransactionByHash', {
      transaction_hash,
    });
  }

  public getTransactionByBlockIdAndIndex(blockIdentifier: BlockIdentifier, index: number) {
    const block_id = new Block(blockIdentifier).identifier;
    return this.fetchEndpoint('starknet_getTransactionByBlockIdAndIndex', { block_id, index });
  }

  public getTransactionReceipt(txHash: BigNumberish) {
    const transaction_hash = toHex(txHash);
    return this.fetchEndpoint('starknet_getTransactionReceipt', { transaction_hash });
  }

  public getTransactionTrace(txHash: BigNumberish) {
    const transaction_hash = toHex(txHash);
    return this.fetchEndpoint('starknet_traceTransaction', { transaction_hash });
  }

  /**
   * Get the status of a transaction
   */
  public getTransactionStatus(transactionHash: BigNumberish) {
    const transaction_hash = toHex(transactionHash);
    return this.fetchEndpoint('starknet_getTransactionStatus', { transaction_hash });
  }

  /**
   * @param invocations AccountInvocations
   * @param simulateTransactionOptions blockIdentifier and flags to skip validation and fee charge<br/>
   * - blockIdentifier<br/>
   * - skipValidate (default false)<br/>
   * - skipFeeCharge (default true)<br/>
   */
  public simulateTransaction(
    invocations: AccountInvocations,
    {
      blockIdentifier = this.blockIdentifier,
      skipValidate = true,
      skipFeeCharge = true,
    }: getSimulateTransactionOptions = {}
  ) {
    const block_id = new Block(blockIdentifier).identifier;
    const simulationFlags: RPC.ESimulationFlag[] = [];
    if (skipValidate) simulationFlags.push(RPC.ESimulationFlag.SKIP_VALIDATE);
    if (skipFeeCharge) simulationFlags.push(RPC.ESimulationFlag.SKIP_FEE_CHARGE);

    return this.fetchEndpoint('starknet_simulateTransactions', {
      block_id,
      transactions: invocations.map((it) => this.buildTransaction(it)),
      simulation_flags: simulationFlags,
    });
  }

  public async waitForTransaction(txHash: BigNumberish, options?: waitForTransactionOptions) {
    const transactionHash = toHex(txHash);
    let { retries } = this;
    let onchain = false;
    let isErrorState = false;
    const retryInterval = options?.retryInterval ?? 5000;
    const errorStates: any = options?.errorStates ?? [
      RPC.ETransactionStatus.REJECTED,
      // TODO: commented out to preserve the long-standing behavior of "reverted" not being treated as an error by default
      // should decide which behavior to keep in the future
      // RPC.ETransactionExecutionStatus.REVERTED,
    ];
    const successStates: any = options?.successStates ?? [
      RPC.ETransactionExecutionStatus.SUCCEEDED,
      RPC.ETransactionStatus.ACCEPTED_ON_L2,
      RPC.ETransactionStatus.ACCEPTED_ON_L1,
    ];

    let txStatus: RPC.TransactionStatus;
    while (!onchain) {
      // eslint-disable-next-line no-await-in-loop
      await wait(retryInterval);
      try {
        // eslint-disable-next-line no-await-in-loop
        txStatus = await this.getTransactionStatus(transactionHash);

        const executionStatus = txStatus.execution_status;
        const finalityStatus = txStatus.finality_status;

        if (!finalityStatus) {
          // Transaction is potentially NOT_RECEIVED or RPC not Synced yet
          // so we will retry '{ retries }' times
          const error = new Error('waiting for transaction status');
          throw error;
        }

        if (errorStates.includes(executionStatus) || errorStates.includes(finalityStatus)) {
          const message = `${executionStatus}: ${finalityStatus}`;
          const error = new Error(message) as Error & { response: RPC.TransactionStatus };
          error.response = txStatus;
          isErrorState = true;
          throw error;
        } else if (
          successStates.includes(executionStatus) ||
          successStates.includes(finalityStatus)
        ) {
          onchain = true;
        }
      } catch (error) {
        if (error instanceof Error && isErrorState) {
          throw error;
        }

        if (retries <= 0) {
          throw new Error(`waitForTransaction timed-out with retries ${this.retries}`);
        }
      }

      retries -= 1;
    }

    /**
     * For some nodes even though the transaction has executionStatus SUCCEEDED finalityStatus ACCEPTED_ON_L2, getTransactionReceipt returns "Transaction hash not found"
     * Retry until rpc is actually ready to work with txHash
     */
    let txReceipt = null;
    while (txReceipt === null) {
      try {
        // eslint-disable-next-line no-await-in-loop
        txReceipt = await this.getTransactionReceipt(transactionHash);
      } catch (error) {
        if (retries <= 0) {
          throw new Error(`waitForTransaction timed-out with retries ${this.retries}`);
        }
      }
      retries -= 1;
      // eslint-disable-next-line no-await-in-loop
      await wait(retryInterval);
    }
    return txReceipt as RPC.SPEC.TXN_RECEIPT;
  }

  public getStorageAt(
    contractAddress: BigNumberish,
    key: BigNumberish,
    blockIdentifier: BlockIdentifier = this.blockIdentifier
  ) {
    const contract_address = toHex(contractAddress);
    const parsedKey = toStorageKey(key);
    const block_id = new Block(blockIdentifier).identifier;
    return this.fetchEndpoint('starknet_getStorageAt', {
      contract_address,
      key: parsedKey,
      block_id,
    });
  }

  public getClassHashAt(
    contractAddress: BigNumberish,
    blockIdentifier: BlockIdentifier = this.blockIdentifier
  ) {
    const contract_address = toHex(contractAddress);
    const block_id = new Block(blockIdentifier).identifier;
    return this.fetchEndpoint('starknet_getClassHashAt', {
      block_id,
      contract_address,
    });
  }

  public getClass(
    classHash: BigNumberish,
    blockIdentifier: BlockIdentifier = this.blockIdentifier
  ) {
    const class_hash = toHex(classHash);
    const block_id = new Block(blockIdentifier).identifier;
    return this.fetchEndpoint('starknet_getClass', {
      class_hash,
      block_id,
    });
  }

  public getClassAt(
    contractAddress: BigNumberish,
    blockIdentifier: BlockIdentifier = this.blockIdentifier
  ) {
    const contract_address = toHex(contractAddress);
    const block_id = new Block(blockIdentifier).identifier;
    return this.fetchEndpoint('starknet_getClassAt', {
      block_id,
      contract_address,
    });
  }

  public async getEstimateFee(
    invocations: AccountInvocations,
    { blockIdentifier = this.blockIdentifier, skipValidate = true }: getEstimateFeeBulkOptions
  ) {
    const block_id = new Block(blockIdentifier).identifier;
    let flags = {};
<<<<<<< HEAD
    if (isVersion(ERPCVersion.V0_6, await this.getSpecVersion())) {
=======
    if (!isVersion('0.5', await this.getSpecVersion())) {
>>>>>>> 6235080f
      flags = {
        simulation_flags: skipValidate ? [RPC.ESimulationFlag.SKIP_VALIDATE] : [],
      };
    } // else v(0.5) no flags

    return this.fetchEndpoint('starknet_estimateFee', {
      request: invocations.map((it) => this.buildTransaction(it, 'fee')),
      block_id,
      ...flags,
    });
  }

  public async invoke(functionInvocation: Invocation, details: InvocationsDetailsWithNonce) {
    let promise;
    if (!isV3Tx(details)) {
      // V1
      promise = this.fetchEndpoint('starknet_addInvokeTransaction', {
        invoke_transaction: {
          sender_address: functionInvocation.contractAddress,
          calldata: CallData.toHex(functionInvocation.calldata),
          type: RPC.ETransactionType.INVOKE,
          max_fee: toHex(details.maxFee || 0),
          version: RPC.ETransactionVersion.V1,
          signature: signatureToHexArray(functionInvocation.signature),
          nonce: toHex(details.nonce),
        },
      });
    } else {
      // V3
      promise = this.fetchEndpoint('starknet_addInvokeTransaction', {
        invoke_transaction: {
          type: RPC.ETransactionType.INVOKE,
          sender_address: functionInvocation.contractAddress,
          calldata: CallData.toHex(functionInvocation.calldata),
          version: RPC.ETransactionVersion.V3,
          signature: signatureToHexArray(functionInvocation.signature),
          nonce: toHex(details.nonce),
          resource_bounds: details.resourceBounds,
          tip: toHex(details.tip),
          paymaster_data: details.paymasterData.map((it) => toHex(it)),
          account_deployment_data: details.accountDeploymentData.map((it) => toHex(it)),
          nonce_data_availability_mode: details.nonceDataAvailabilityMode,
          fee_data_availability_mode: details.feeDataAvailabilityMode,
        },
      });
    }

    return this.waitMode ? this.waitForTransaction((await promise).transaction_hash) : promise;
  }

  public async declare(
    { contract, signature, senderAddress, compiledClassHash }: DeclareContractTransaction,
    details: InvocationsDetailsWithNonce
  ) {
    let promise;
    if (!isSierra(contract) && !isV3Tx(details)) {
      // V1 Cairo 0
      promise = this.fetchEndpoint('starknet_addDeclareTransaction', {
        declare_transaction: {
          type: RPC.ETransactionType.DECLARE,
          contract_class: {
            program: contract.program,
            entry_points_by_type: contract.entry_points_by_type,
            abi: contract.abi,
          },
          version: RPC.ETransactionVersion.V1,
          max_fee: toHex(details.maxFee || 0),
          signature: signatureToHexArray(signature),
          sender_address: senderAddress,
          nonce: toHex(details.nonce),
        },
      });
    } else if (isSierra(contract) && !isV3Tx(details)) {
      // V2 Cairo1
      promise = this.fetchEndpoint('starknet_addDeclareTransaction', {
        declare_transaction: {
          type: RPC.ETransactionType.DECLARE,
          contract_class: {
            sierra_program: decompressProgram(contract.sierra_program),
            contract_class_version: contract.contract_class_version,
            entry_points_by_type: contract.entry_points_by_type,
            abi: contract.abi,
          },
          compiled_class_hash: compiledClassHash || '',
          version: RPC.ETransactionVersion.V2,
          max_fee: toHex(details.maxFee || 0),
          signature: signatureToHexArray(signature),
          sender_address: senderAddress,
          nonce: toHex(details.nonce),
        },
      });
    } else if (isSierra(contract) && isV3Tx(details)) {
      // V3 Cairo1
      promise = this.fetchEndpoint('starknet_addDeclareTransaction', {
        declare_transaction: {
          type: RPC.ETransactionType.DECLARE,
          sender_address: senderAddress,
          compiled_class_hash: compiledClassHash || '',
          version: RPC.ETransactionVersion.V3,
          signature: signatureToHexArray(signature),
          nonce: toHex(details.nonce),
          contract_class: {
            sierra_program: decompressProgram(contract.sierra_program),
            contract_class_version: contract.contract_class_version,
            entry_points_by_type: contract.entry_points_by_type,
            abi: contract.abi,
          },
          resource_bounds: details.resourceBounds,
          tip: toHex(details.tip),
          paymaster_data: details.paymasterData.map((it) => toHex(it)),
          account_deployment_data: details.accountDeploymentData.map((it) => toHex(it)),
          nonce_data_availability_mode: details.nonceDataAvailabilityMode,
          fee_data_availability_mode: details.feeDataAvailabilityMode,
        },
      });
    } else {
      throw Error('declare unspotted parameters');
    }

    return this.waitMode ? this.waitForTransaction((await promise).transaction_hash) : promise;
  }

  public async deployAccount(
    { classHash, constructorCalldata, addressSalt, signature }: DeployAccountContractTransaction,
    details: InvocationsDetailsWithNonce
  ) {
    let promise;
    if (!isV3Tx(details)) {
      // v1
      promise = this.fetchEndpoint('starknet_addDeployAccountTransaction', {
        deploy_account_transaction: {
          constructor_calldata: CallData.toHex(constructorCalldata || []),
          class_hash: toHex(classHash),
          contract_address_salt: toHex(addressSalt || 0),
          type: RPC.ETransactionType.DEPLOY_ACCOUNT,
          max_fee: toHex(details.maxFee || 0),
          version: RPC.ETransactionVersion.V1,
          signature: signatureToHexArray(signature),
          nonce: toHex(details.nonce),
        },
      });
    } else {
      // v3
      promise = this.fetchEndpoint('starknet_addDeployAccountTransaction', {
        deploy_account_transaction: {
          type: RPC.ETransactionType.DEPLOY_ACCOUNT,
          version: RPC.ETransactionVersion.V3,
          signature: signatureToHexArray(signature),
          nonce: toHex(details.nonce),
          contract_address_salt: toHex(addressSalt || 0),
          constructor_calldata: CallData.toHex(constructorCalldata || []),
          class_hash: toHex(classHash),
          resource_bounds: details.resourceBounds,
          tip: toHex(details.tip),
          paymaster_data: details.paymasterData.map((it) => toHex(it)),
          nonce_data_availability_mode: details.nonceDataAvailabilityMode,
          fee_data_availability_mode: details.feeDataAvailabilityMode,
        },
      });
    }

    return this.waitMode ? this.waitForTransaction((await promise).transaction_hash) : promise;
  }

  public callContract(call: Call, blockIdentifier: BlockIdentifier = this.blockIdentifier) {
    const block_id = new Block(blockIdentifier).identifier;
    return this.fetchEndpoint('starknet_call', {
      request: {
        contract_address: call.contractAddress,
        entry_point_selector: getSelectorFromName(call.entrypoint),
        calldata: CallData.toHex(call.calldata),
      },
      block_id,
    });
  }

  /**
   * NEW: Estimate the fee for a message from L1
   * @param message Message From L1
   */
  public estimateMessageFee(
    message: RPC.L1Message,
    blockIdentifier: BlockIdentifier = this.blockIdentifier
  ) {
    const { from_address, to_address, entry_point_selector, payload } = message;
    const formattedMessage = {
      from_address: toHex(from_address),
      to_address: toHex(to_address),
      entry_point_selector: getSelector(entry_point_selector),
      payload: getHexStringArray(payload),
    };

    const block_id = new Block(blockIdentifier).identifier;
    return this.fetchEndpoint('starknet_estimateMessageFee', {
      message: formattedMessage,
      block_id,
    });
  }

  /**
   * Returns an object about the sync status, or false if the node is not synching
   * @returns Object with the stats data
   */
  public getSyncingStats() {
    return this.fetchEndpoint('starknet_syncing');
  }

  /**
   * Returns all events matching the given filter
   * @returns events and the pagination of the events
   */
  public getEvents(eventFilter: RPC.EventFilter) {
    return this.fetchEndpoint('starknet_getEvents', { filter: eventFilter });
  }

  public buildTransaction(
    invocation: AccountInvocationItem,
    versionType?: 'fee' | 'transaction'
  ): RPC.BaseTransaction {
    const defaultVersions = getVersionsByType(versionType);
    let details;

    if (!isV3Tx(invocation)) {
      // V0,V1,V2
      details = {
        signature: signatureToHexArray(invocation.signature),
        nonce: toHex(invocation.nonce),
        max_fee: toHex(invocation.maxFee || 0),
      };
    } else {
      // V3
      details = {
        signature: signatureToHexArray(invocation.signature),
        nonce: toHex(invocation.nonce),
        resource_bounds: invocation.resourceBounds,
        tip: toHex(invocation.tip),
        paymaster_data: invocation.paymasterData.map((it) => toHex(it)),
        nonce_data_availability_mode: invocation.nonceDataAvailabilityMode,
        fee_data_availability_mode: invocation.feeDataAvailabilityMode,
        account_deployment_data: invocation.accountDeploymentData.map((it) => toHex(it)),
      };
    }

    if (invocation.type === TransactionType.INVOKE) {
      return {
        // v0 v1 v3
        type: RPC.ETransactionType.INVOKE, // TODO: Diff between sequencer and rpc invoke type
        sender_address: invocation.contractAddress,
        calldata: CallData.toHex(invocation.calldata),
        version: toHex(invocation.version || defaultVersions.v3),
        ...details,
      } as RPC.SPEC.BROADCASTED_INVOKE_TXN;
    }
    if (invocation.type === TransactionType.DECLARE) {
      if (!isSierra(invocation.contract)) {
        // Cairo 0 - v1
        return {
          type: invocation.type,
          contract_class: invocation.contract,
          sender_address: invocation.senderAddress,
          version: toHex(invocation.version || defaultVersions.v1),
          ...details,
        } as RPC.SPEC.BROADCASTED_DECLARE_TXN_V1;
      }
      return {
        // Cairo 1 - v2 v3
        type: invocation.type,
        contract_class: {
          ...invocation.contract,
          sierra_program: decompressProgram(invocation.contract.sierra_program),
        },
        compiled_class_hash: invocation.compiledClassHash || '',
        sender_address: invocation.senderAddress,
        version: toHex(invocation.version || defaultVersions.v3),
        ...details,
      } as RPC.SPEC.BROADCASTED_DECLARE_TXN;
    }
    if (invocation.type === TransactionType.DEPLOY_ACCOUNT) {
      // eslint-disable-next-line @typescript-eslint/no-unused-vars
      const { account_deployment_data, ...restDetails } = details;
      // v1 v3
      return {
        type: invocation.type,
        constructor_calldata: CallData.toHex(invocation.constructorCalldata || []),
        class_hash: toHex(invocation.classHash),
        contract_address_salt: toHex(invocation.addressSalt || 0),
        version: toHex(invocation.version || defaultVersions.v3) as RPC.SPEC.INVOKE_TXN['version'],
        ...restDetails,
      } as RPC.SPEC.BROADCASTED_DEPLOY_ACCOUNT_TXN;
    }
    throw Error('RPC buildTransaction received unknown TransactionType');
  }
}<|MERGE_RESOLUTION|>--- conflicted
+++ resolved
@@ -11,22 +11,13 @@
   EBlockTag,
   Invocation,
   InvocationsDetailsWithNonce,
-<<<<<<< HEAD
-  RPC,
   RpcChannelOptions,
-=======
-  RpcProviderOptions,
->>>>>>> 6235080f
   TransactionType,
   getEstimateFeeBulkOptions,
   getSimulateTransactionOptions,
   waitForTransactionOptions,
 } from '../types';
-<<<<<<< HEAD
-import { ERPCVersion, ETransactionVersion } from '../types/api';
-=======
-import { JRPC, RPCSPEC06 as RPC } from '../types/api';
->>>>>>> 6235080f
+import { ERPCVersion, JRPC, RPCSPEC06 as RPC } from '../types/api';
 import { CallData } from '../utils/calldata';
 import { isSierra } from '../utils/contract';
 import fetch from '../utils/fetchPonyfill';
@@ -60,13 +51,8 @@
 
   readonly waitMode: Boolean; // behave like web2 rpc and return when tx is processed
 
-<<<<<<< HEAD
   constructor(optionsOrProvider?: RpcChannelOptions) {
-    const { nodeUrl, retries, headers, blockIdentifier, chainId, waitMode, specVersion } =
-=======
-  constructor(optionsOrProvider?: RpcProviderOptions) {
     const { nodeUrl, retries, headers, blockIdentifier, chainId, specVersion, waitMode } =
->>>>>>> 6235080f
       optionsOrProvider || {};
     if (Object.values(NetworkName).includes(nodeUrl as NetworkName)) {
       this.nodeUrl = getDefaultNodeUrl(
@@ -148,11 +134,7 @@
   }
 
   public async getSpecVersion() {
-<<<<<<< HEAD
-    this.specVersion ??= await this.fetchEndpoint('starknet_specVersion');
-=======
     this.specVersion ??= (await this.fetchEndpoint('starknet_specVersion')) as StarknetChainId;
->>>>>>> 6235080f
     return this.specVersion;
   }
 
@@ -405,11 +387,7 @@
   ) {
     const block_id = new Block(blockIdentifier).identifier;
     let flags = {};
-<<<<<<< HEAD
-    if (isVersion(ERPCVersion.V0_6, await this.getSpecVersion())) {
-=======
-    if (!isVersion('0.5', await this.getSpecVersion())) {
->>>>>>> 6235080f
+    if (!isVersion(ERPCVersion.V0_5, await this.getSpecVersion())) {
       flags = {
         simulation_flags: skipValidate ? [RPC.ESimulationFlag.SKIP_VALIDATE] : [],
       };
