import fs from 'fs';
import path from 'path';

<<<<<<< HEAD
import { Account, ProviderInterface, RpcProvider, SequencerProvider, json } from '../src';
import { CompiledContract } from '../src/types';
import { toHex } from '../src/utils/number';
=======
import { Account, ProviderInterface, RpcProvider, SequencerProvider, ec, json } from '../src';
import { CompiledContract, waitForTransactionOptions } from '../src/types';
>>>>>>> 85535e50

const readContract = (name: string): CompiledContract =>
  json.parse(
    fs.readFileSync(path.resolve(__dirname, `../__mocks__/${name}.json`)).toString('ascii')
  );

export const compiledOpenZeppelinAccount = readContract('Account');
export const compiledErc20 = readContract('ERC20');
export const compiledL1L2 = readContract('l1l2_compiled');
export const compiledTypeTransformation = readContract('contract');
export const compiledMulticall = readContract('multicall');
export const compiledTestDapp = readContract('TestDapp');
export const compiledStarknetId = readContract('starknetId_compiled');
export const compiledNamingContract = readContract('naming_compiled');

/* Default test config based on run `starknet-devnet --seed 0` */
const DEFAULT_TEST_PROVIDER_SEQUENCER_URL = 'http://127.0.0.1:5050/';
const DEFAULT_TEST_ACCOUNT_ADDRESS =
  '0x7e00d496e324876bbc8531f2d9a82bf154d1a04a50218ee74cdd372f75a551a';
const DEFAULT_TEST_ACCOUNT_PRIVATE_KEY = '0xe3e70682c2094cac629f6fbed82c07cd';

/* User defined config or default one */
const BASE_URL = process.env.TEST_PROVIDER_BASE_URL || DEFAULT_TEST_PROVIDER_SEQUENCER_URL;
const RPC_URL = process.env.TEST_RPC_URL;

/* Detect user defined node or sequencer, if none default to sequencer if both default to node */
const PROVIDER_URL = RPC_URL || BASE_URL;

/* Detect is localhost devnet */
export const IS_LOCALHOST_DEVNET =
  PROVIDER_URL.includes('localhost') || PROVIDER_URL.includes('127.0.0.1');

export const IS_DEVNET_RPC = IS_LOCALHOST_DEVNET && PROVIDER_URL.includes('rpc');
export const IS_DEVNET_SEQUENCER = IS_LOCALHOST_DEVNET && !PROVIDER_URL.includes('rpc');

/* Definitions */
export const IS_RPC = !!RPC_URL;
export const IS_SEQUENCER = !RPC_URL;

export const getTestProvider = (): ProviderInterface => {
  const provider = RPC_URL
    ? new RpcProvider({ nodeUrl: RPC_URL })
    : new SequencerProvider({ baseUrl: BASE_URL });

  if (IS_LOCALHOST_DEVNET) {
    // accelerate the tests when running locally
    const originalWaitForTransaction = provider.waitForTransaction.bind(provider);
<<<<<<< HEAD
    provider.waitForTransaction = (txHash: string, { retryInterval }: any) => {
=======
    provider.waitForTransaction = (
      txHash: string,
      { retryInterval }: waitForTransactionOptions = {}
    ) => {
>>>>>>> 85535e50
      return originalWaitForTransaction(txHash, { retryInterval: retryInterval || 1000 });
    };
  }

  return provider;
};

// test account with fee token balance
export const getTestAccount = (provider: ProviderInterface) => {
  let testAccountAddress = process.env.TEST_ACCOUNT_ADDRESS;
  let testAccountPrivateKey = process.env.TEST_ACCOUNT_PRIVATE_KEY;

  if (!IS_LOCALHOST_DEVNET) {
    if (!testAccountPrivateKey) {
      throw new Error('TEST_ACCOUNT_PRIVATE_KEY is not set');
    }
    if (!testAccountAddress) {
      throw new Error('TEST_ACCOUNT_ADDRESS is not set');
    }
  } else {
    testAccountAddress = DEFAULT_TEST_ACCOUNT_ADDRESS;
    testAccountPrivateKey = DEFAULT_TEST_ACCOUNT_PRIVATE_KEY;
  }

  return new Account(provider, toHex(testAccountAddress), testAccountPrivateKey);
};

const describeIf = (condition: boolean) => (condition ? describe : describe.skip);
export const describeIfSequencer = describeIf(IS_SEQUENCER);
export const describeIfRpc = describeIf(IS_RPC);
export const describeIfNotDevnet = describeIf(!IS_LOCALHOST_DEVNET);
export const describeIfDevnet = describeIf(IS_LOCALHOST_DEVNET);
export const describeIfDevnetRpc = describeIf(IS_DEVNET_RPC);
export const describeIfDevnetSequencer = describeIf(IS_DEVNET_SEQUENCER);

export const erc20ClassHash = '0x54328a1075b8820eb43caf0caa233923148c983742402dcfc38541dd843d01a';
export const wrongClassHash = '0x000000000000000000000000000000000000000000000000000000000000000';<|MERGE_RESOLUTION|>--- conflicted
+++ resolved
@@ -1,14 +1,9 @@
 import fs from 'fs';
 import path from 'path';
 
-<<<<<<< HEAD
 import { Account, ProviderInterface, RpcProvider, SequencerProvider, json } from '../src';
-import { CompiledContract } from '../src/types';
+import { CompiledContract, waitForTransactionOptions } from '../src/types';
 import { toHex } from '../src/utils/number';
-=======
-import { Account, ProviderInterface, RpcProvider, SequencerProvider, ec, json } from '../src';
-import { CompiledContract, waitForTransactionOptions } from '../src/types';
->>>>>>> 85535e50
 
 const readContract = (name: string): CompiledContract =>
   json.parse(
@@ -56,14 +51,10 @@
   if (IS_LOCALHOST_DEVNET) {
     // accelerate the tests when running locally
     const originalWaitForTransaction = provider.waitForTransaction.bind(provider);
-<<<<<<< HEAD
-    provider.waitForTransaction = (txHash: string, { retryInterval }: any) => {
-=======
     provider.waitForTransaction = (
       txHash: string,
       { retryInterval }: waitForTransactionOptions = {}
     ) => {
->>>>>>> 85535e50
       return originalWaitForTransaction(txHash, { retryInterval: retryInterval || 1000 });
     };
   }
