<<<<<<< HEAD
import { BlockNumber, GetBlockResponse, Provider, stark } from '../src';
import { toBigInt } from '../src/utils/number';
=======
import { BlockNumber, GetBlockResponse, LibraryError, Provider, stark } from '../src';
import { toBN } from '../src/utils/number';
>>>>>>> cbe5d923
import { encodeShortString } from '../src/utils/shortString';
import {
  compiledErc20,
  erc20ClassHash,
  getTestAccount,
  getTestProvider,
  wrongClassHash,
} from './fixtures';

const { compileCalldata } = stark;

const testProvider = new Provider(getTestProvider());

describe('defaultProvider', () => {
  let exampleTransactionHash: string;
  let erc20ContractAddress: string;
  let exampleBlock: GetBlockResponse;
  let exampleBlockNumber: BlockNumber;
  let exampleBlockHash: string;
  const wallet = stark.randomAddress();
  const account = getTestAccount(testProvider);

  beforeAll(async () => {
    expect(testProvider).toBeInstanceOf(Provider);

    const { deploy } = await account.declareAndDeploy({
      contract: compiledErc20,
<<<<<<< HEAD
=======
      classHash: erc20ClassHash,
>>>>>>> cbe5d923
      constructorCalldata: [encodeShortString('Token'), encodeShortString('ERC20'), wallet],
    });

    exampleTransactionHash = deploy.transaction_hash;
    erc20ContractAddress = deploy.contract_address;

    exampleBlock = await testProvider.getBlock('latest');
    exampleBlockHash = exampleBlock.block_hash;
    exampleBlockNumber = exampleBlock.block_number;
  });

  describe('endpoints', () => {
    test('declareDeploy()', () => {
      expect(erc20ContractAddress).toBeTruthy();
      expect(exampleTransactionHash).toBeTruthy();
    });

    describe('getBlock', () => {
      test('getBlock(blockIdentifier=latest)', async () => {
        expect(exampleBlock).not.toBeNull();
        const { block_number, timestamp } = exampleBlock;
        expect(typeof block_number).toEqual('number');
        return expect(typeof timestamp).toEqual('number');
      });

      test(`getBlock(blockHash=undefined, blockNumber=${exampleBlockNumber})`, async () => {
        const block = await testProvider.getBlock(exampleBlockNumber);
        expect(block).toHaveProperty('block_hash');
        expect(block).toHaveProperty('parent_hash');
        expect(block).toHaveProperty('block_number');
        expect(block).toHaveProperty('status');
        expect(block).toHaveProperty('new_root');
        expect(block).toHaveProperty('timestamp');
        expect(block).toHaveProperty('transactions');
        expect(Array.isArray(block.transactions)).toBe(true);
      });

      test(`getBlock(blockHash=${exampleBlockHash}, blockNumber=undefined)`, async () => {
        const block = await testProvider.getBlock(exampleBlockHash);
        expect(block).toHaveProperty('block_hash');
        expect(block).toHaveProperty('parent_hash');
        expect(block).toHaveProperty('block_number');
        expect(block).toHaveProperty('status');
        expect(block).toHaveProperty('new_root');
        expect(block).toHaveProperty('timestamp');
        expect(block).toHaveProperty('transactions');
        expect(Array.isArray(block.transactions)).toBe(true);
      });

      test('getBlock() -> { blockNumber }', async () => {
        const block = await testProvider.getBlock('latest');
        return expect(block).toHaveProperty('block_number');
      });
    });

    test('getNonceForAddress()', async () => {
      const nonce = await testProvider.getNonceForAddress(erc20ContractAddress);
      return expect(toBigInt(nonce)).toEqual(toBigInt('0x0'));
    });

    test('getClassAt(contractAddress, blockNumber="latest")', async () => {
      const classResponse = await testProvider.getClassAt(erc20ContractAddress);

      expect(classResponse).toHaveProperty('program');
      expect(classResponse).toHaveProperty('entry_points_by_type');
    });

    // TODO see if feasible to split
    describe('GetClassByHash', () => {
      test('responses', async () => {
        const classResponse = await testProvider.getClassByHash(erc20ClassHash);
        expect(classResponse).toHaveProperty('program');
        expect(classResponse).toHaveProperty('entry_points_by_type');
        expect(classResponse).toHaveProperty('abi');
      });
    });

    describe('getStorageAt', () => {
      test('with "key" type of number', () => {
        return expect(testProvider.getStorageAt(erc20ContractAddress, 0)).resolves.not.toThrow();
      });

      test('"key" type of string', () => {
        return expect(
          testProvider.getStorageAt(erc20ContractAddress, '0x0')
        ).resolves.not.toThrow();
      });

      test('with "key" type of BN', () => {
        return expect(
          testProvider.getStorageAt(erc20ContractAddress, toBigInt('0x0'))
        ).resolves.not.toThrow();
      });
    });

    test('getTransaction() - failed retrieval', () => {
      return expect(testProvider.getTransaction(wrongClassHash)).rejects.toThrow(LibraryError);
    });

    test('getTransaction() - successful deploy transaction', async () => {
      const transaction = await testProvider.getTransaction(exampleTransactionHash);

      expect(transaction).toHaveProperty('transaction_hash');
    });

    test('getTransactionReceipt() - successful transaction', async () => {
      const transactionReceipt = await testProvider.getTransactionReceipt(exampleTransactionHash);

      expect(transactionReceipt).toHaveProperty('actual_fee');
      expect(transactionReceipt).toHaveProperty('transaction_hash');
      expect(transactionReceipt).toHaveProperty('status');
      expect(transactionReceipt).toHaveProperty('actual_fee');
    });

    describe('callContract()', () => {
      test('callContract()', () => {
        return expect(
          testProvider.callContract({
            contractAddress: erc20ContractAddress,
            entrypoint: 'balanceOf',
            calldata: compileCalldata({
              user: '0x9ff64f4ab0e1fe88df4465ade98d1ea99d5732761c39279b8e1374fa943e9b',
            }),
          })
        ).resolves.not.toThrow();
      });

      test('callContract() - user wallet', () => {
        return expect(
          testProvider
            .callContract({
              contractAddress: erc20ContractAddress,
              entrypoint: 'balanceOf',
              calldata: compileCalldata({
                user: wallet,
              }),
            })
            .then((res) => {
              expect(Array.isArray(res.result)).toBe(true);
            })
        ).resolves.not.toThrow();
      });

      test('callContract() - gateway error', async () => {
        return expect(
          testProvider.callContract({
            contractAddress: erc20ContractAddress,
            entrypoint: 'non_existent_entrypoint',
            calldata: compileCalldata({
              user: '0xdeadbeef',
            }),
          })
        ).rejects.toThrowError();
      });
    });
  });
});<|MERGE_RESOLUTION|>--- conflicted
+++ resolved
@@ -1,10 +1,5 @@
-<<<<<<< HEAD
-import { BlockNumber, GetBlockResponse, Provider, stark } from '../src';
+import { BlockNumber, GetBlockResponse, LibraryError, Provider, stark } from '../src';
 import { toBigInt } from '../src/utils/number';
-=======
-import { BlockNumber, GetBlockResponse, LibraryError, Provider, stark } from '../src';
-import { toBN } from '../src/utils/number';
->>>>>>> cbe5d923
 import { encodeShortString } from '../src/utils/shortString';
 import {
   compiledErc20,
@@ -32,10 +27,6 @@
 
     const { deploy } = await account.declareAndDeploy({
       contract: compiledErc20,
-<<<<<<< HEAD
-=======
-      classHash: erc20ClassHash,
->>>>>>> cbe5d923
       constructorCalldata: [encodeShortString('Token'), encodeShortString('ERC20'), wallet],
     });
 
@@ -103,14 +94,11 @@
       expect(classResponse).toHaveProperty('entry_points_by_type');
     });
 
-    // TODO see if feasible to split
-    describe('GetClassByHash', () => {
-      test('responses', async () => {
-        const classResponse = await testProvider.getClassByHash(erc20ClassHash);
-        expect(classResponse).toHaveProperty('program');
-        expect(classResponse).toHaveProperty('entry_points_by_type');
-        expect(classResponse).toHaveProperty('abi');
-      });
+    test('GetClassByHash', async () => {
+      const classResponse = await testProvider.getClassByHash(erc20ClassHash);
+      expect(classResponse).toHaveProperty('program');
+      expect(classResponse).toHaveProperty('entry_points_by_type');
+      expect(classResponse).toHaveProperty('abi');
     });
 
     describe('getStorageAt', () => {
