--- conflicted
+++ resolved
@@ -19,7 +19,7 @@
   compiledComplexSierra,
   compiledHelloSierra,
   compiledHelloSierraCasm,
-  describeIfDevnetSequencer,
+  describeIfDevnet,
   describeIfSequencerGoerli,
   getTestAccount,
   getTestProvider,
@@ -30,514 +30,481 @@
 const { toHex } = num;
 const { starknetKeccak } = selector;
 
-describe('TS validation for API &  Contract interactions - tests skipped', () => {
-  const provider = getTestProvider();
-  const account = getTestAccount(provider);
-  let dd: DeclareDeployUDCResponse;
-  let cairo1Contract: TypedContract<typeof tAbi>;
-  initializeMatcher(expect);
-
-  beforeAll(async () => {
-    dd = await account.declareAndDeploy({
-      contract: compiledHelloSierra,
-      casm: compiledHelloSierraCasm,
-    });
-
-    cairo1Contract = new Contract(
-      compiledHelloSierra.abi,
-      dd.deploy.contract_address,
-      account
-    ).typed(tAbi);
-  });
-
-  test('Declare & deploy v2 - Hello Cairo 1 contract', async () => {
-    expect(dd.declare).toMatchSchemaRef('DeclareContractResponse');
-    expect(dd.deploy).toMatchSchemaRef('DeployContractUDCResponse');
-    expect(cairo1Contract).toBeInstanceOf(Contract);
-  });
-
-  test('getCairoVersion', async () => {
-    const version1 = await cairo1Contract.getVersion();
-    expect(version1).toEqual({ cairo: '1', compiler: '1' });
-  });
-
-  test('ContractFactory on Cairo1', async () => {
-    const c1CFactory = new ContractFactory({
-      compiledContract: compiledHelloSierra,
-      casm: compiledHelloSierraCasm,
-      account,
-    });
-    const cfContract = await c1CFactory.deploy();
-    expect(cfContract).toBeInstanceOf(Contract);
-  });
-
-  xtest('validate TS for redeclare - skip testing', async () => {
-    const cc0 = await account.getClassAt(dd.deploy.address);
-    const cc0_1 = await account.getClassByHash(toHex(dd.declare.class_hash));
-
-    await account.declare({
-      contract: cc0 as CompiledSierra,
-      casm: compiledHelloSierraCasm,
-    });
-
-    await account.declare({
-      contract: cc0_1 as CompiledSierra,
-      casm: compiledHelloSierraCasm,
-    });
-  });
-
-  test('deployContract Cairo1', async () => {
-    const deploy = await account.deployContract({
-      classHash: dd.deploy.classHash,
-    });
-    expect(deploy).toHaveProperty('address');
-  });
-
-  test('GetClassByHash', async () => {
-    const classResponse = await provider.getClassByHash(dd.deploy.classHash);
-    expect(classResponse).toMatchSchemaRef('SierraContractClass');
-  });
-
-  test('GetClassAt', async () => {
-    const classResponse = await provider.getClassAt(dd.deploy.contract_address);
-    expect(classResponse).toMatchSchemaRef('SierraContractClass');
-  });
-
-  test('isCairo1', async () => {
-    const isContractCairo1 = cairo1Contract.isCairo1();
-    expect(isContractCairo1).toBe(true);
-    const isAbiCairo1 = isCairo1Abi(cairo1Contract.abi);
-    expect(isAbiCairo1).toBe(true);
-  });
-
-  test('Cairo 1 Contract Interaction - skip invoke validation & call parsing', async () => {
-    const tx = await cairo1Contract.increase_balance(
-      CallData.compile({
-        amount: 100,
-      })
-    );
-    await account.waitForTransaction(tx.transaction_hash);
-
-    const balance = await cairo1Contract.get_balance({
-      parseResponse: false,
-    });
-
-    expect(num.toBigInt(balance)).toBe(100n);
-  });
-
-  test('Cairo 1 Contract Interaction - felt252', async () => {
-    const tx = await cairo1Contract.increase_balance(100);
-    await account.waitForTransaction(tx.transaction_hash);
-    const balance = await cairo1Contract.get_balance();
-    expect(balance).toBe(200n);
-  });
-
-  test('Cairo 1 Contract Interaction - uint 8, 16, 32, 64, 128', async () => {
-    const tx = await cairo1Contract.increase_balance_u8(255n);
-    await account.waitForTransaction(tx.transaction_hash);
-    const balance = await cairo1Contract.get_balance_u8();
-    expect(balance).toBe(255n);
-
-    let result = await cairo1Contract.test_u16(255n);
-    expect(result).toBe(256n);
-    result = await cairo1Contract.test_u32(255n);
-    expect(result).toBe(256n);
-    result = await cairo1Contract.test_u64(255n);
-    expect(result).toBe(256n);
-    result = await cairo1Contract.test_u128(255n);
-    expect(result).toBe(256n);
-  });
-
-  test('Cairo 1 - uint256', async () => {
-    // defined as number
-    const result = await cairo1Contract.test_u256(2n ** 256n - 2n);
-    expect(result).toBe(2n ** 256n - 1n);
-
-    // defined as struct
-    const result1 = await cairo1Contract.test_u256(uint256(2n ** 256n - 2n));
-    expect(result1).toBe(2n ** 256n - 1n);
-  });
-
-  test('Cairo 1 Contract Interaction - bool', async () => {
-    const cdata = CallData.compile({ false: false, true: true });
-    expect(cdata).toEqual(['0', '1']);
-
-    let tx = await cairo1Contract.set_status(true);
-    await account.waitForTransaction(tx.transaction_hash);
-    let status = await cairo1Contract.get_status();
-
-    expect(status).toBe(true);
-
-    tx = await cairo1Contract.set_status(false);
-    await account.waitForTransaction(tx.transaction_hash);
-    status = await cairo1Contract.get_status();
-
-    expect(status).toBe(false);
-
-    tx = await cairo1Contract.set_status(true);
-    await account.waitForTransaction(tx.transaction_hash);
-    status = await cairo1Contract.get_status();
-
-    expect(status).toBe(true);
-  });
-
-  test('Cairo 1 Contract Interaction - ContractAddress', async () => {
-    const tx = await cairo1Contract.set_ca('123');
-    await account.waitForTransaction(tx.transaction_hash);
-    const status = await cairo1Contract.get_ca();
-
-    expect(status).toBe(123n);
-  });
-
-  test('Cairo1 simple getStorageAt variables retrieval', async () => {
-    // u8
-    let tx = await cairo1Contract.increase_balance(100);
-    await account.waitForTransaction(tx.transaction_hash);
-    const balance = await cairo1Contract.get_balance();
-    let key = starknetKeccak('balance');
-    let storage = await account.getStorageAt(cairo1Contract.address, key);
-    expect(BigInt(storage)).toBe(balance);
-
-    // felt
-    tx = await cairo1Contract.set_ca('123');
-    await account.waitForTransaction(tx.transaction_hash);
-    const ca = await cairo1Contract.get_ca();
-    key = starknetKeccak('ca');
-    storage = await account.getStorageAt(cairo1Contract.address, key);
-    expect(BigInt(storage)).toBe(ca);
-
-    // bool
-    tx = await cairo1Contract.set_status(true);
-    await account.waitForTransaction(tx.transaction_hash);
-    const status = await cairo1Contract.get_status();
-    key = starknetKeccak('status');
-    storage = await account.getStorageAt(cairo1Contract.address, key);
-    expect(Boolean(BigInt(storage))).toBe(status);
-
-    // simple struct
-    tx = await cairo1Contract.set_user1({
-      address: '0x54328a1075b8820eb43caf0caa233923148c983742402dcfc38541dd843d01a',
-      is_claimed: true,
-    });
-    await account.waitForTransaction(tx.transaction_hash);
-    const user = await cairo1Contract.get_user1();
-    key = starknetKeccak('user1');
-    const storage1 = await account.getStorageAt(cairo1Contract.address, key);
-    const storage2 = await account.getStorageAt(cairo1Contract.address, key + 1n);
-    expect(BigInt(storage1)).toBe(user.address);
-    expect(Boolean(BigInt(storage2))).toBe(user.is_claimed);
-
-    // TODO: Complex mapping - https://docs.starknet.io/documentation/architecture_and_concepts/Contracts/contract-storage/
-  });
-
-  xtest('Cairo 1 Contract Interaction - echo flat un-named un-nested tuple', async () => {
-    const status = await cairo1Contract.echo_un_tuple([77, 123]);
-    expect(Object.values(status)).toEqual([77n, 123n]);
-  });
-
-  test('Cairo 1 Contract Interaction - echo flat un-nested Array u8, uint256, bool', async () => {
-    const status = await cairo1Contract.echo_array([123, 55, 77, 255]);
-    expect(status).toEqual([123n, 55n, 77n, 255n]);
-
-    // uint256 defined as number
-    const status1 = await cairo1Contract.echo_array_u256([123, 55, 77, 255]);
-    expect(status1).toEqual([123n, 55n, 77n, 255n]);
-
-    // uint256 defined as struct
-    const status11 = await cairo1Contract.echo_array_u256([
-      uint256(123),
-      uint256(55),
-      uint256(77),
-      uint256(255),
-    ]);
-    expect(status11).toEqual([123n, 55n, 77n, 255n]);
-
-    const status2 = await cairo1Contract.echo_array_bool([true, true, false, false]);
-    expect(status2).toEqual([true, true, false, false]);
-  });
-
-  test('Cairo 1 Contract Interaction - echo flat un-nested Struct', async () => {
-    const status = await cairo1Contract.echo_struct({
-      val: 'simple',
-    });
-    expect(shortString.decodeShortString(status.val as string)).toBe('simple');
-  });
-
-  xtest('Cairo 1 more complex structs', async () => {
-    const tx = await cairo1Contract.set_bet();
-    await account.waitForTransaction(tx.transaction_hash);
-    const status = await cairo1Contract.get_bet(
-      {
-        formatResponse: { name: 'string', description: 'string' },
-      },
-      1
-    );
-
-    const expected = {
-      name: 'test',
-      description: 'dec',
-      expire_date: 1n,
-      creation_time: 1n,
-      creator: BigInt(account.address),
-      is_cancelled: false,
-      is_voted: false,
-      bettor: {
-        address: BigInt(account.address),
-        is_claimed: false,
-      },
-      counter_bettor: {
-        address: BigInt(account.address),
-        is_claimed: false,
-      },
-      winner: false,
-      pool: 10n,
-      amount: 1000n,
-    };
-    expect(expected).toEqual(status);
-  });
-
-  test('C1 Array 2D', async () => {
-    const cd = CallData.compile({
-      test: [
+describeIfDevnet('Cairo 1 Devnet', () => {
+  describe('TS validation for API &  Contract interactions - tests skipped', () => {
+    const provider = getTestProvider();
+    const account = getTestAccount(provider);
+    let dd: DeclareDeployUDCResponse;
+    let cairo1Contract: TypedContract<typeof tAbi>;
+    initializeMatcher(expect);
+
+    beforeAll(async () => {
+      dd = await account.declareAndDeploy({
+        contract: compiledHelloSierra,
+        casm: compiledHelloSierraCasm,
+      });
+
+      cairo1Contract = new Contract(
+        compiledHelloSierra.abi,
+        dd.deploy.contract_address,
+        account
+      ).typed(tAbi);
+    });
+
+    test('Declare & deploy v2 - Hello Cairo 1 contract', async () => {
+      expect(dd.declare).toMatchSchemaRef('DeclareContractResponse');
+      expect(dd.deploy).toMatchSchemaRef('DeployContractUDCResponse');
+      expect(cairo1Contract).toBeInstanceOf(Contract);
+    });
+
+    test('getCairoVersion', async () => {
+      const version1 = await cairo1Contract.getVersion();
+      expect(version1).toEqual({ cairo: '1', compiler: '1' });
+    });
+
+    test('ContractFactory on Cairo1', async () => {
+      const c1CFactory = new ContractFactory({
+        compiledContract: compiledHelloSierra,
+        casm: compiledHelloSierraCasm,
+        account,
+      });
+      const cfContract = await c1CFactory.deploy();
+      expect(cfContract).toBeInstanceOf(Contract);
+    });
+
+    xtest('validate TS for redeclare - skip testing', async () => {
+      const cc0 = await account.getClassAt(dd.deploy.address);
+      const cc0_1 = await account.getClassByHash(toHex(dd.declare.class_hash));
+
+      await account.declare({
+        contract: cc0 as CompiledSierra,
+        casm: compiledHelloSierraCasm,
+      });
+
+      await account.declare({
+        contract: cc0_1 as CompiledSierra,
+        casm: compiledHelloSierraCasm,
+      });
+    });
+
+    test('deployContract Cairo1', async () => {
+      const deploy = await account.deployContract({
+        classHash: dd.deploy.classHash,
+      });
+      expect(deploy).toHaveProperty('address');
+    });
+
+    test('GetClassByHash', async () => {
+      const classResponse = await provider.getClassByHash(dd.deploy.classHash);
+      expect(classResponse).toMatchSchemaRef('SierraContractClass');
+    });
+
+    test('GetClassAt', async () => {
+      const classResponse = await provider.getClassAt(dd.deploy.contract_address);
+      expect(classResponse).toMatchSchemaRef('SierraContractClass');
+    });
+
+    test('isCairo1', async () => {
+      const isContractCairo1 = cairo1Contract.isCairo1();
+      expect(isContractCairo1).toBe(true);
+      const isAbiCairo1 = isCairo1Abi(cairo1Contract.abi);
+      expect(isAbiCairo1).toBe(true);
+    });
+
+    test('Cairo 1 Contract Interaction - skip invoke validation & call parsing', async () => {
+      const tx = await cairo1Contract.increase_balance(
+        CallData.compile({
+          amount: 100,
+        })
+      );
+      await account.waitForTransaction(tx.transaction_hash);
+
+      const balance = await cairo1Contract.get_balance({
+        parseResponse: false,
+      });
+
+      expect(num.toBigInt(balance)).toBe(100n);
+    });
+
+    test('Cairo 1 Contract Interaction - felt252', async () => {
+      const tx = await cairo1Contract.increase_balance(100);
+      await account.waitForTransaction(tx.transaction_hash);
+      const balance = await cairo1Contract.get_balance();
+      expect(balance).toBe(200n);
+    });
+
+    test('Cairo 1 Contract Interaction - uint 8, 16, 32, 64, 128', async () => {
+      const tx = await cairo1Contract.increase_balance_u8(255n);
+      await account.waitForTransaction(tx.transaction_hash);
+      const balance = await cairo1Contract.get_balance_u8();
+      expect(balance).toBe(255n);
+
+      let result = await cairo1Contract.test_u16(255n);
+      expect(result).toBe(256n);
+      result = await cairo1Contract.test_u32(255n);
+      expect(result).toBe(256n);
+      result = await cairo1Contract.test_u64(255n);
+      expect(result).toBe(256n);
+      result = await cairo1Contract.test_u128(255n);
+      expect(result).toBe(256n);
+    });
+
+    test('Cairo 1 - uint256', async () => {
+      // defined as number
+      const result = await cairo1Contract.test_u256(2n ** 256n - 2n);
+      expect(result).toBe(2n ** 256n - 1n);
+
+      // defined as struct
+      const result1 = await cairo1Contract.test_u256(uint256(2n ** 256n - 2n));
+      expect(result1).toBe(2n ** 256n - 1n);
+    });
+
+    test('Cairo 1 Contract Interaction - bool', async () => {
+      const cdata = CallData.compile({ false: false, true: true });
+      expect(cdata).toEqual(['0', '1']);
+
+      let tx = await cairo1Contract.set_status(true);
+      await account.waitForTransaction(tx.transaction_hash);
+      let status = await cairo1Contract.get_status();
+
+      expect(status).toBe(true);
+
+      tx = await cairo1Contract.set_status(false);
+      await account.waitForTransaction(tx.transaction_hash);
+      status = await cairo1Contract.get_status();
+
+      expect(status).toBe(false);
+
+      tx = await cairo1Contract.set_status(true);
+      await account.waitForTransaction(tx.transaction_hash);
+      status = await cairo1Contract.get_status();
+
+      expect(status).toBe(true);
+    });
+
+    test('Cairo 1 Contract Interaction - ContractAddress', async () => {
+      const tx = await cairo1Contract.set_ca('123');
+      await account.waitForTransaction(tx.transaction_hash);
+      const status = await cairo1Contract.get_ca();
+
+      expect(status).toBe(123n);
+    });
+
+    test('Cairo1 simple getStorageAt variables retrieval', async () => {
+      // u8
+      let tx = await cairo1Contract.increase_balance(100);
+      await account.waitForTransaction(tx.transaction_hash);
+      const balance = await cairo1Contract.get_balance();
+      let key = starknetKeccak('balance');
+      let storage = await account.getStorageAt(cairo1Contract.address, key);
+      expect(BigInt(storage)).toBe(balance);
+
+      // felt
+      tx = await cairo1Contract.set_ca('123');
+      await account.waitForTransaction(tx.transaction_hash);
+      const ca = await cairo1Contract.get_ca();
+      key = starknetKeccak('ca');
+      storage = await account.getStorageAt(cairo1Contract.address, key);
+      expect(BigInt(storage)).toBe(ca);
+
+      // bool
+      tx = await cairo1Contract.set_status(true);
+      await account.waitForTransaction(tx.transaction_hash);
+      const status = await cairo1Contract.get_status();
+      key = starknetKeccak('status');
+      storage = await account.getStorageAt(cairo1Contract.address, key);
+      expect(Boolean(BigInt(storage))).toBe(status);
+
+      // simple struct
+      tx = await cairo1Contract.set_user1({
+        address: '0x54328a1075b8820eb43caf0caa233923148c983742402dcfc38541dd843d01a',
+        is_claimed: true,
+      });
+      await account.waitForTransaction(tx.transaction_hash);
+      const user = await cairo1Contract.get_user1();
+      key = starknetKeccak('user1');
+      const storage1 = await account.getStorageAt(cairo1Contract.address, key);
+      const storage2 = await account.getStorageAt(cairo1Contract.address, key + 1n);
+      expect(BigInt(storage1)).toBe(user.address);
+      expect(Boolean(BigInt(storage2))).toBe(user.is_claimed);
+
+      // TODO: Complex mapping - https://docs.starknet.io/documentation/architecture_and_concepts/Contracts/contract-storage/
+    });
+
+    xtest('Cairo 1 Contract Interaction - echo flat un-named un-nested tuple', async () => {
+      const status = await cairo1Contract.echo_un_tuple([77, 123]);
+      expect(Object.values(status)).toEqual([77n, 123n]);
+    });
+
+    test('Cairo 1 Contract Interaction - echo flat un-nested Array u8, uint256, bool', async () => {
+      const status = await cairo1Contract.echo_array([123, 55, 77, 255]);
+      expect(status).toEqual([123n, 55n, 77n, 255n]);
+
+      // uint256 defined as number
+      const status1 = await cairo1Contract.echo_array_u256([123, 55, 77, 255]);
+      expect(status1).toEqual([123n, 55n, 77n, 255n]);
+
+      // uint256 defined as struct
+      const status11 = await cairo1Contract.echo_array_u256([
+        uint256(123),
+        uint256(55),
+        uint256(77),
+        uint256(255),
+      ]);
+      expect(status11).toEqual([123n, 55n, 77n, 255n]);
+
+      const status2 = await cairo1Contract.echo_array_bool([true, true, false, false]);
+      expect(status2).toEqual([true, true, false, false]);
+    });
+
+    test('Cairo 1 Contract Interaction - echo flat un-nested Struct', async () => {
+      const status = await cairo1Contract.echo_struct({
+        val: 'simple',
+      });
+      expect(shortString.decodeShortString(status.val as string)).toBe('simple');
+    });
+
+    xtest('Cairo 1 more complex structs', async () => {
+      const tx = await cairo1Contract.set_bet();
+      await account.waitForTransaction(tx.transaction_hash);
+      const status = await cairo1Contract.get_bet(
+        {
+          formatResponse: { name: 'string', description: 'string' },
+        },
+        1
+      );
+
+      const expected = {
+        name: 'test',
+        description: 'dec',
+        expire_date: 1n,
+        creation_time: 1n,
+        creator: BigInt(account.address),
+        is_cancelled: false,
+        is_voted: false,
+        bettor: {
+          address: BigInt(account.address),
+          is_claimed: false,
+        },
+        counter_bettor: {
+          address: BigInt(account.address),
+          is_claimed: false,
+        },
+        winner: false,
+        pool: 10n,
+        amount: 1000n,
+      };
+      expect(expected).toEqual(status);
+    });
+
+    test('C1 Array 2D', async () => {
+      const cd = CallData.compile({
+        test: [
+          [1, 2],
+          [3, 4],
+        ],
+      });
+
+      const tx = await cairo1Contract.array2d_ex([
         [1, 2],
         [3, 4],
-      ],
-    });
-
-    const tx = await cairo1Contract.array2d_ex([
-      [1, 2],
-      [3, 4],
-    ]);
-    const tx1 = await cairo1Contract.array2d_ex(cd);
-    await account.waitForTransaction(tx.transaction_hash);
-    await account.waitForTransaction(tx1.transaction_hash);
-
-    const result0 = await cairo1Contract.array2d_felt([
-      [1, 2],
-      [3, 4],
-    ]);
-    const result01 = await cairo1Contract.array2d_felt(cd);
-    expect(result0).toBe(1n);
-    expect(result0).toBe(result01);
-
-    const result1 = await cairo1Contract.array2d_array([
-      [1, 2],
-      [3, 4],
-    ]);
-    const result11 = await cairo1Contract.array2d_array(cd);
-    expect(result1).toEqual([
-      [1n, 2n],
-      [3n, 4n],
-    ]);
-    expect(result1).toEqual(result11);
-  });
-
-  xtest('mix tuples', async () => {
-    const res = await cairo1Contract.array_bool_tuple([1, 2, 3], true);
-    expect(res).toEqual({
-      0: [1n, 2n, 3n, 1n, 2n],
-      1: true,
-    });
-
-    const res1 = await cairo1Contract.tuple_echo([
-      [1, 2, 3],
-      [4, 5, 6],
-    ]);
-    expect(res1).toEqual({
-      0: [1n, 2n, 3n],
-      1: [4n, 5n, 6n],
-    });
-  });
-
-  test('myCallData.compile for Cairo 1', async () => {
-    const myFalseUint256 = { high: 1, low: 23456 }; // wrong order
-    type Order2 = {
-      p1: BigNumberish;
-      p2: BigNumberish[];
-    };
-
-    const myOrder2bis: Order2 = {
-      // wrong order
-      p2: [234, 467456745457n, '0x56ec'],
-      p1: '17',
-    };
-    const myRawArgsObject: RawArgsObject = {
-      // wrong order
-      active: true,
-      symbol: 'NIT',
-      initial_supply: myFalseUint256,
-      recipient: '0x7e00d496e324876bbc8531f2d9a82bf154d1a04a50218ee74cdd372f75a551a',
-      decimals: 18,
-      tupoftup: tuple(tuple(34, '0x5e'), myFalseUint256),
-      card: myOrder2bis,
-      longText: 'Bug is back, for ever, here and everywhere',
-      array1: [100, 101, 102],
-      array2: [
-        [200, 201],
-        [202, 203],
-        [204, 205],
-      ],
-      array3: [myOrder2bis, myOrder2bis],
-      array4: [myFalseUint256, myFalseUint256],
-      tuple1: tuple(40000n, myOrder2bis, [54, 55n, '0xae'], 'texte'),
-      name: 'niceToken',
-      array5: [tuple(251, 40000n), tuple(252, 40001n)],
-    };
-    const myRawArgsArray: RawArgsArray = [
-      'niceToken',
-      'NIT',
-      18,
-      { low: 23456, high: 1 },
-      { p1: '17', p2: [234, 467456745457n, '0x56ec'] },
-      '0x7e00d496e324876bbc8531f2d9a82bf154d1a04a50218ee74cdd372f75a551a',
-      true,
-      { '0': { '0': 34, '1': '0x5e' }, '1': { low: 23456, high: 1 } },
-      'Bug is back, for ever, here and everywhere',
-      [100, 101, 102],
-      [
-        [200, 201],
-        [202, 203],
-        [204, 205],
-      ],
-      [
+      ]);
+      const tx1 = await cairo1Contract.array2d_ex(cd);
+      await account.waitForTransaction(tx.transaction_hash);
+      await account.waitForTransaction(tx1.transaction_hash);
+
+      const result0 = await cairo1Contract.array2d_felt([
+        [1, 2],
+        [3, 4],
+      ]);
+      const result01 = await cairo1Contract.array2d_felt(cd);
+      expect(result0).toBe(1n);
+      expect(result0).toBe(result01);
+
+      const result1 = await cairo1Contract.array2d_array([
+        [1, 2],
+        [3, 4],
+      ]);
+      const result11 = await cairo1Contract.array2d_array(cd);
+      expect(result1).toEqual([
+        [1n, 2n],
+        [3n, 4n],
+      ]);
+      expect(result1).toEqual(result11);
+    });
+
+    xtest('mix tuples', async () => {
+      const res = await cairo1Contract.array_bool_tuple([1, 2, 3], true);
+      expect(res).toEqual({
+        0: [1n, 2n, 3n, 1n, 2n],
+        1: true,
+      });
+
+      const res1 = await cairo1Contract.tuple_echo([
+        [1, 2, 3],
+        [4, 5, 6],
+      ]);
+      expect(res1).toEqual({
+        0: [1n, 2n, 3n],
+        1: [4n, 5n, 6n],
+      });
+    });
+
+    test('myCallData.compile for Cairo 1', async () => {
+      const myFalseUint256 = { high: 1, low: 23456 }; // wrong order
+      type Order2 = {
+        p1: BigNumberish;
+        p2: BigNumberish[];
+      };
+
+      const myOrder2bis: Order2 = {
+        // wrong order
+        p2: [234, 467456745457n, '0x56ec'],
+        p1: '17',
+      };
+      const myRawArgsObject: RawArgsObject = {
+        // wrong order
+        active: true,
+        symbol: 'NIT',
+        initial_supply: myFalseUint256,
+        recipient: '0x7e00d496e324876bbc8531f2d9a82bf154d1a04a50218ee74cdd372f75a551a',
+        decimals: 18,
+        tupoftup: tuple(tuple(34, '0x5e'), myFalseUint256),
+        card: myOrder2bis,
+        longText: 'Bug is back, for ever, here and everywhere',
+        array1: [100, 101, 102],
+        array2: [
+          [200, 201],
+          [202, 203],
+          [204, 205],
+        ],
+        array3: [myOrder2bis, myOrder2bis],
+        array4: [myFalseUint256, myFalseUint256],
+        tuple1: tuple(40000n, myOrder2bis, [54, 55n, '0xae'], 'texte'),
+        name: 'niceToken',
+        array5: [tuple(251, 40000n), tuple(252, 40001n)],
+      };
+      const myRawArgsArray: RawArgsArray = [
+        'niceToken',
+        'NIT',
+        18,
+        { low: 23456, high: 1 },
         { p1: '17', p2: [234, 467456745457n, '0x56ec'] },
-        { p1: '17', p2: [234, 467456745457n, '0x56ec'] },
-      ],
-      [
-        { low: 23456, high: 1 },
-        { low: 23456, high: 1 },
-      ],
-      {
-        '0': 40000n,
-        '1': { p1: '17', p2: [234, 467456745457n, '0x56ec'] },
-        '2': [54, 55n, '0xae'],
-        '3': 'texte',
-      },
-      [
-        { '0': 251, '1': 40000n },
-        { '0': 252, '1': 40001n },
-      ],
-    ];
-
-    const contractCallData: CallData = new CallData(compiledComplexSierra.abi);
-    const callDataFromObject: Calldata = contractCallData.compile('constructor', myRawArgsObject);
-    const callDataFromArray: Calldata = contractCallData.compile('constructor', myRawArgsArray);
-    const expectedResult = [
-      '2036735872918048433518',
-      '5130580',
-      '18',
-      '23456',
-      '1',
-      '17',
-      '3',
-      '234',
-      '467456745457',
-      '22252',
-      '3562055384976875123115280411327378123839557441680670463096306030682092229914',
-      '1',
-      '34',
-      '94',
-      '23456',
-      '1',
-      '2',
-      '117422190885827407409664260607192623408641871979684112605616397634538401380',
-      '39164769268277364419555941',
-      '3',
-      '100',
-      '101',
-      '102',
-      '3',
-      '2',
-      '200',
-      '201',
-      '2',
-      '202',
-      '203',
-      '2',
-      '204',
-      '205',
-      '2',
-      '17',
-      '3',
-      '234',
-      '467456745457',
-      '22252',
-      '17',
-      '3',
-      '234',
-      '467456745457',
-      '22252',
-      '2',
-      '23456',
-      '1',
-      '23456',
-      '1',
-      '40000',
-      '0',
-      '17',
-      '3',
-      '234',
-      '467456745457',
-      '22252',
-      '3',
-      '54',
-      '55',
-      '174',
-      '499918599269',
-      '2',
-      '251',
-      '40000',
-      '252',
-      '40001',
-    ];
-    expect(callDataFromObject).toStrictEqual(expectedResult);
-    expect(callDataFromArray).toStrictEqual(expectedResult);
-  });
-
-<<<<<<< HEAD
-  describeIfDevnetSequencer('Sequencer only', () => {
-    test('getCompiledClassByClassHash', async () => {
-      const compiledClass = await (provider as SequencerProvider).getCompiledClassByClassHash(
-        dd.deploy.classHash
-      );
-      expect(compiledClass).toMatchSchemaRef('CompiledClass');
+        '0x7e00d496e324876bbc8531f2d9a82bf154d1a04a50218ee74cdd372f75a551a',
+        true,
+        { '0': { '0': 34, '1': '0x5e' }, '1': { low: 23456, high: 1 } },
+        'Bug is back, for ever, here and everywhere',
+        [100, 101, 102],
+        [
+          [200, 201],
+          [202, 203],
+          [204, 205],
+        ],
+        [
+          { p1: '17', p2: [234, 467456745457n, '0x56ec'] },
+          { p1: '17', p2: [234, 467456745457n, '0x56ec'] },
+        ],
+        [
+          { low: 23456, high: 1 },
+          { low: 23456, high: 1 },
+        ],
+        {
+          '0': 40000n,
+          '1': { p1: '17', p2: [234, 467456745457n, '0x56ec'] },
+          '2': [54, 55n, '0xae'],
+          '3': 'texte',
+        },
+        [
+          { '0': 251, '1': 40000n },
+          { '0': 252, '1': 40001n },
+        ],
+      ];
+
+      const contractCallData: CallData = new CallData(compiledComplexSierra.abi);
+      const callDataFromObject: Calldata = contractCallData.compile('constructor', myRawArgsObject);
+      const callDataFromArray: Calldata = contractCallData.compile('constructor', myRawArgsArray);
+      const expectedResult = [
+        '2036735872918048433518',
+        '5130580',
+        '18',
+        '23456',
+        '1',
+        '17',
+        '3',
+        '234',
+        '467456745457',
+        '22252',
+        '3562055384976875123115280411327378123839557441680670463096306030682092229914',
+        '1',
+        '34',
+        '94',
+        '23456',
+        '1',
+        '2',
+        '117422190885827407409664260607192623408641871979684112605616397634538401380',
+        '39164769268277364419555941',
+        '3',
+        '100',
+        '101',
+        '102',
+        '3',
+        '2',
+        '200',
+        '201',
+        '2',
+        '202',
+        '203',
+        '2',
+        '204',
+        '205',
+        '2',
+        '17',
+        '3',
+        '234',
+        '467456745457',
+        '22252',
+        '17',
+        '3',
+        '234',
+        '467456745457',
+        '22252',
+        '2',
+        '23456',
+        '1',
+        '23456',
+        '1',
+        '40000',
+        '0',
+        '17',
+        '3',
+        '234',
+        '467456745457',
+        '22252',
+        '3',
+        '54',
+        '55',
+        '174',
+        '499918599269',
+        '2',
+        '251',
+        '40000',
+        '252',
+        '40001',
+      ];
+      expect(callDataFromObject).toStrictEqual(expectedResult);
+      expect(callDataFromArray).toStrictEqual(expectedResult);
     });
   });
 });
 
 describeIfSequencerGoerli('Cairo1 Testnet', () => {
   describe('TS validation for Sequencer API - C1 T2 C:0x771bbe2ba64f... - tests skipped', () => {
-    const provider = getTestProvider() as SequencerProvider;
+    const provider = getTestProvider();
     const classHash: any = '0x028b6f2ee9ae00d55a32072d939a55a6eb522974a283880f3c73a64c2f9fd6d6';
     const contractAddress: any =
       '0x771bbe2ba64fa5ab52f0c142b4296fc67460a3a2372b4cdce752c620e3e8194';
     let cairo1Contract: TypedContract<typeof tAbi>;
     initializeMatcher(expect);
-
-    test('getCompiledClassByClassHash', async () => {
-      const compiledClass = await provider.getCompiledClassByClassHash(classHash);
-      expect(compiledClass).toMatchSchemaRef('CompiledClass');
-    });
-=======
-  xtest('getCompiledClassByClassHash', async () => {
-    // Seqeuncer provider removed
-    // const compiledClass = await provider.getCompiledClassByClassHash(dd.deploy.classHash);
-    // expect(compiledClass).toMatchSchemaRef('CompiledClass');
-  });
-});
-
-describe('TS validation for Sequencer API - C1 T2 C:0x771bbe2ba64f... - tests skipped', () => {
-  const provider = getTestProvider();
-  const classHash: any = '0x028b6f2ee9ae00d55a32072d939a55a6eb522974a283880f3c73a64c2f9fd6d6';
-  const contractAddress: any = '0x771bbe2ba64fa5ab52f0c142b4296fc67460a3a2372b4cdce752c620e3e8194';
-  let cairo1Contract: TypedContract<typeof tAbi>;
-  initializeMatcher(expect);
-
-  xtest('getCompiledClassByClassHash', async () => {
-    // const compiledClass = await provider.getCompiledClassByClassHash(classHash);
-    // expect(compiledClass).toMatchSchemaRef('CompiledClass');
-  });
->>>>>>> 42efef24
 
     test('GetClassByHash', async () => {
       const classResponse = await provider.getClassByHash(classHash);
