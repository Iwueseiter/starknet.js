--- conflicted
+++ resolved
@@ -113,15 +113,7 @@
       // Use compiled calldata to pass args in calldata
       stark.compileCalldata({
       recipient: recieverAddress,
-<<<<<<< HEAD
-      amount: {
-        type: "struct",
-        low: '10',
-        high: '0',
-      }
-=======
       amount: {type: 'struct', low: '10', high: '0',}
->>>>>>> acc80ba5
     })
   }
 );
