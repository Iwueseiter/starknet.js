--- conflicted
+++ resolved
@@ -72,14 +72,8 @@
   parent_hash: string;
   sequencer: string;
   status: 'NOT_RECEIVED' | 'RECEIVED' | 'PENDING' | 'ACCEPTED_ON_L2' | 'ACCEPTED_ON_L1' | 'REJECTED';
-<<<<<<< HEAD
   transactions: Array<string>;
-=======
-  transation: Transaction[];
-  timestamp: number;
-  transaction_receipts: [];
-  starknet_version: string;
->>>>>>> 06ad7006
+  starknet_version?: string;
 }
 ```
 
